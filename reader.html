--- conflicted
+++ resolved
@@ -195,21 +195,15 @@
 					</span> <!-- open -->
 					
 			<div id="header">Loading...</div>
-<<<<<<< HEAD
-			<span class="edit-count" style="display: none">Edit count: <span class="count">0</span></span>
+
 			<div id="sectionNav" class="toggle">
 				<div class='toggleOption' id='prev'>
 					<img src='/img/left.png'>
 				</div><div class='toggleOption' id='next'>
 					<img src='/img/right.png'>
 				</div>
-=======
-			<div id="sectionNav">
-				<img id='prev' src='/img/left.png'>
-				<img id='next' src='/img/right.png'>
->>>>>>> f3c88864
-
-			</div>
+			</div>
+			
 			<div id="about" class="menuAnchor">
 				<span class='ui-icon-triangle-1-s ui-icon'></span>
 				<div class="menuConnector"></div>
