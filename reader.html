--- conflicted
+++ resolved
@@ -6,1698 +6,28 @@
 	<title>Sefaria</title>
 	
 	<meta name="apple-mobile-web-app-capable" content="yes">
-<<<<<<< HEAD
 	<meta name="viewport" content="width=device-width, initial-scale=1.0, maximum-scale=1.0 user-scalable=no" />	
 	<link rel="stylesheet" href="/js/jquery-ui/css/black-tie/jquery-ui-1.8.7.custom.css">
 	<link rel="stylesheet" href="/css/reader.css">
-=======
-	<meta name="viewport" content="width=device-width, initial-scale=1.0, maximum-scale=1.0 user-scalable=no" /> <!-- "" -->
-		
-	<link rel="stylesheet" href="/js/jquery-ui/css/black-tie/jquery-ui-1.8.7.custom.css">
-	
-	<style>
-		body {
-			height: 100%;
-			overflow-x: hidden;
-			font-family: serif;
-			background: white;
-			margin:0;
-		}
-		
-		.gradient {
-			background: -moz-linear-gradient(top,  #fefefe,  #e9e9e9);
-			background: -webkit-gradient(linear, 0% 0%, 0% 100%, from(#fefefe), to(#e9e9e9));
-		}
-		
-		#top {
-			position: fixed;
-			top: 0%;
-			left: 0%;
-			width: 100%;
-			z-index: 10;
-			padding: 0px 10px;
-			border-bottom: 1px solid #777;
-			-webkit-box-shadow: 0px 2px 12px #888;
-			-moz-box-shadow: 0px 2px 12px #888;
-		}
-		
-		#header {
-			font-size: 22px;
-			font-weight: bold;
-			display: inline-block;
-			vertical-align: bottom;	
-			margin-right: 9px;
-			margin-top: 10px;
-
-		}
-		
-		.menuAnchor {
-			cursor: pointer;
-			height: 30px;
-			position: relative;
-			overflow: hidden;
-			border: 1px solid transparent;
-		}
-		
-		.menuAnchor.boxOpen {
-			overflow: visible;
-			background: #f1f1f1;
-			border-top-right-radius: 5px;
-			border-top-left-radius: 5px;
-			border: 1px solid #bbb;		
-		}
-		
-		.anchoredMenu {
-			display: none;
-			position: absolute;
-			top: 39px;
-			left: 0px;			
-			border-radius: 8px;
-			border-top-left-radius: 0px;
-			background: -moz-linear-gradient(top,  #f1f1f1,  #eee);
-			background: -webkit-gradient(linear, 0% 0%, 0% 100%, from(#f1f1f1), to(#eee));
-			-webkit-box-shadow: 2px 2px 12px #333333;
-			-moz-box-shadow: 2px 2px 12px #333333;
-
-		}
-		
-		.menuAnchor.boxOpen .anchoredMenu,
-		.menuAnchor.boxOpen .menuConnector {
-			display: block;
-		}
-
-		
-		.menuConnector {
-			display: none;
-			position: absolute;
-			background: #eee;
-			top: 30px;
-			right: -1px;
-			height: 10px;
-			width: inherit;
-			padding: inherit;
-			z-index: 51;
-			border-left: 1px solid #bbb;
-			border-right: 1px solid #bbb;	
-		}
-		
-		
-		#about {
-			display: none;
-			width: 100px;
-			font-size: 14px;
-			font-weight: normal;
-			line-height: 38px;
-			padding-left: 6px;
-			padding-right: 6px;
-			margin-right: 5px;
-		}
-		
-		#about .ui-icon {
-			display: inline-block;
-			position: relative;
-			top: 4px;
-			left: -2px;	
-		}
-		
-		#aboutMenu {
-			padding: 15px 17px;
-			width: 340px;
-			line-height: 1.2;
-		}
-		
-		#aboutTitle {
-			font-size: 17px;
-			margin-bottom: 2px;
-		}
-		
-		#aboutSource {
-			margin-bottom: 6px;
-			word-break: break-word;
-		}
-		
-		#aboutSource a {
-			color: #777;
-		}
-		
-		#about .action {
-			display: inline;
-			position: relative;
-			top: 7px; 
-			margin-right: 14px;
-			font-style: italic;
-		}
-		
-		#about .action:hover {
-			text-decoration: underline;
-		}
-		
-		#sectionNav {
-			display: inline-block;
-			vertical-align: bottom;
-			height: 15px;
-			margin: 0px 9px 8px 0px;
-		}
-		
-		#next, #prev {
-			display: none;
-			cursor: pointer;
-			opacity: 0.8;
-		}
-		
-		#prev {
-			margin-right: 9px;
-		}
-		
-		
-		#open {
-			display: block;
-			width: 34px;
-			height: 34px;
-			padding: 0px 5px;
-			margin: 4px 8px 4px 0px;
-			float: left;
-			background: transparent;
-		}
-		
-		#openIcon {
-			font-size: 12px; 
-			text-align: center;
-		}
-		
-		#open img {
-			opacity: 0.8;
-			width: 28px;
-			margin-top: 2px;
-		}
-		
-		
-		
-		#gotoBox {
-			text-align: left;
-			font-family: serif;
-			font-weight: normal;
-			padding: 5px 0px 0px 0px;
-			width: 320px;
-			letter-spacing: 1px;
-			font-size: 17px;
-			vertical-align: middle;
-		}
-		
-		#gotoBox .top {
-			padding: 0px 25px;
-			margin-bottom: 18px;
-		}
-		
-		.dialogTitle {
-			font-size: 18px;
-			margin: 6px 0px;
-		}
-		
-		#openEg {
-			font-style: italic;
-			font-size: 13px;
-			line-height: 18px;
-			letter-spacing: 0px;
-			margin: 5px 10px 8px 10px;
-		}
-		
-		#goto {
-			font-size: 17px;
-			width: 98%;
-			
-		}
-		
-		#gotoBox #browseHeader {
-			font-size: 13px;
-			margin-left: 16px;
-			margin-bottom: 4px;
-		}
-		
-		#gotoBox .col {
-			width: 30%;
-			float: left;
-		}
-		
-		.navBox {
-			border-top: 1px solid #999;
-			border-bottom: 1px solid #999;
-
-		}
-		
-		.navBox.zipOpen {
-			background: #f8f8f8;
-			border-bottom-left-radius: 5px;
-			border-bottom-right-radius: 5px;
-
-
-		}
-
-		.navBox.zipOpen .name {
-			font-weight: bold;
-			font-size: 20px;
-		}
-
-
-		.navBox + .navBox {
-			border-top: none;
-		}
-		
-		.navBox + .navBox.zipOpen {
-			border-top: 1px solid #999;
-
-		}
-		
-		.navBox .name {
-			font-size: 17px;
-			padding: 6px 10px 6px 16px;
-			cursor: pointer;
-		}
-		
-		.navBox .name:hover {
-			background: #f8f8f8;
-		}
-		
-		
-		.zipBox {
-			display: none;
-		}
-		
-		.navBox ul {
-			list-style-type: none;
-			padding: 0px 10px 14px 50px;
-			margin: 0px;
-			font-size: 15px;
-			line-height: 18px;
-		}
-		
-		.navBox li {
-			cursor: pointer;	
-		}
-		
-		.sederBox {
-			padding: 0px 20px 14px 30px;
-			font-size: 15px;
-			line-height: 16px;
-			letter-spacing: 0px;
-		}
-		
-		.sederBox .seder {
-			font-weight: bold;
-			font-size: 16px;
-		}
-		
-		.sederBox span:hover {
-			text-decoration: underline;
-
-		}
-		
-		#gotoBox li:hover {
-			text-decoration: underline;
-		}
-		
-		#sheetsLink {
-			display: block;
-			margin:  6px 11px 6px 16px;
-			color: black;
-			cursor: pointer;
-			text-decoration: none;
-
-		}
-		
-		#sheetsLink:hover {
-			text-decoration: underline;
-		}
-		
-		#closeGoto {
-			float: right;
-			font-size: 17px;
-			position: relative;
-			left: 18px;
-			font-family: sans-serif;
-			cursor: pointer;
-		}
-		
-		
-		#topLine {
-			height: 1px;
-			background: black;
-		}
-		
-		#topButtons {
-			float: right;
-			margin: 5px;
-		}
-		
-		#editButtons {
-			display: none;
-		}
-		
-				
-		.button {
-			font-weight: bold;
-			font-size: 16px;
-			height: 20px;
-			padding: 0px 12px;
-			margin: 5px 6px;
-			display: block;
-			float: right;
-			letter-spacing: 1px;
-			text-align: center;
-			vertical-align: center;
-			border-radius: 8px;
-			border: 1px solid #aaa;
-			-webkit-box-shadow: 2px 2px 3px #333333;
-			-moz-box-shadow: 2px 2px 3px #333333;
-		}
-	
-		
-		.button:hover {
-			background: #ccc;
-			cursor: pointer;
-		}
-		
-		#loadingImg {
-			margin-left: 16px;
-			height: 20px;
-			position: relative;
-			top: 2px;
-		}
-		
-		.toggle {
-			display: inline;
-			font-size: 26px;
-			margin: 0px 6px;
-			text-align: center;
-			vertical-align: center;
-			border-radius: 8px;
-		
-		}
-		
-		.toggleOption {
-			display: inline-block;
-			cursor: pointer;
-			padding: 0px 8px;
-			height: 30px;
-			border: 1px solid #aaa;
-			border-right: none;
-			letter-spacing: 1px;
-		}
-		
-		.toggleOption img {
-			height: 24px;
-			position: relative;
-			top: 3px;
-		}
-		
-		
-		.toggleOption:first-child {
-			border-top-left-radius: 8px;
-			border-bottom-left-radius: 8px;
-
-
-		}
-		
-		.toggleOption:last-child {
-			border-top-right-radius: 8px;
-			border-bottom-right-radius: 8px;
-			border-right: 1px solid #aaa;
-
-		}
-		
-		.toggleOption.active {
-			background: #d8d8d8;
-
-		}
-
-		.toggleOption:hover {
-			background: #ccc;
-		}
-		
-		
-		
-		#languageToggle, #layoutToggle, #biLayoutToggle {
-			display: none;
-		}
-		
-		
-		#search {
-			float: right;
-			width: 34px;
-			height: 34px;
-			padding: 0px 5px;
-			margin: 5px 21px 0px 0px;
-		}
-		
-		#searchIcon {
-			text-align: center;
-		}
-		
-		#search img {
-			width: 24px;
-			height: 24px;
-			opacity: 0.6;
-			margin-top: 2px;
-		}
-		
-		#searchBox {
-			right: 0px;
-			left: auto;
-			border-top-right-radius: 0px;
-			border-top-left-radius: 8px;
-			padding: 14px 18px 20px 18px;
-			font-size: 18px;
-			letter-spacing: 1px;
-			vertical-align: middle;
-		} 
-		
-		#searchForm {
-			
-			width: 300px;
-			margin-top: 5px;
-			font-size: 18px;
-
-		}
-		
-		#basetext {
-			position: absolute;
-			width: 56.5%;
-			top: 126px;
-			left: 5.5%;
-			font-size: 24px;
-			text-align: justify;
-			letter-spacing: .7px;
-			line-height: 1.3;
-			z-index: 2;
-			background: inherit;
-			font-family: serif;
-			padding-bottom: 200px;
-
-		}
-		
-		#basetext.noCommentary {
-			width: 650px;
-			left: 50%;
-			margin-left: -325px;
-		}
-		
-		@media screen and (max-width: 670px) {
- 		 body #about {
-			display: none;
- 		 }
- 		 
- 		 body #header {
- 		 	font-size: 21px;
- 		 	margin-top: 10px;
- 		 }
- 		 
- 		 body #basetext, 
- 		 body #basetext.noCommentary, 
- 		 body #basetext.bilingual,
- 		 body #basetext.bilingual.heLeft,
- 		 body #basetext.hebrew,
- 		 body #basetext.hebrew.noCommentary
-			{
-		    	width: 86%;
-		    	left: 8%;
-		    	margin-left: 0px;
-		    	font-size: 17px;
-		  	}
-		  	
-		 body #basetext .verseNum {
-		 	left: -24px;
-		 	font-size: 15px;
-		 } 	
-		 
-		 body #basetext .lfc {
-		 	font-size: 27px;
-		 }
-		 body #commentaryBox {
-		 		width: 97%;
-		 		height: 24%;
-		 		bottom: -10px;
-		 		right: -4px;
-		 		background: white;
-		 		padding-top: 10px;
-		 		-webkit-box-shadow: 2px -2px 12px #888;
-				-moz-box-shadow: 2px -2px 12px #888;
-		 	}  	
-		 body #commentaryBox.noCommentary {
-				width: 95%;
-				height: 26px;
-				border-top: none;
-				padding-top: none;	
-			}
-		}
-		
-		
-		#basetext.versionCompare,
-		#basetext.versionCompare.hebrew.lines {
-			width: 42%;
-			left: 5%;
-			top: 196px;
-			margin-left: 0px;
-		}
-		
-		#basetext.versionCompare .verseNum {
-			right: -38px;
-			left: auto;
-		}
-		
-		#newVersion, #newVersionMirror, #newTextNumbers {
-			display: none;
-			position: absolute;
-			top: 176px;
-			width: 40%;
-			right: 5%; 
-			font-size: 24px;
-			padding: 18px;
-			margin-bottom: 50px;
-			letter-spacing: .7px;
-			line-height: 1.3;
-			font-family: serif;
-			overflow: hidden;
-			
-
-		}
-		
-		body.newText #newVersion , body.newText #newVersionMirror {
-			left: 20%;
-			width: 60%;
-			min-height: 2000px;
-		}
-		
-		
-		body.newText #newTextNumbers {
-			display: block;
-			left: 15%;
-			width: 3%;		
-		}
-		
-		body.newText #newTextNumbers .verse {
-			margin-bottom: 24px;
-			line-height: 1.3;
-		}
-		
-		#newVersionMirror {
-			border: 1px solid black;
-		}
-		
-		#basetext > .verse:first-child > .verseNum {
-			display: none;
-		}
-		
-		#basetext.versionCompare > .verse:first-child > .verseNum,
-		#basetext.lines > .verse:first-child > .verseNum,
-		#basetext.bilingual .verse:first-child > .verseNum,
-		#basetext.hebrew .verse:first-child > .verseNum {
-			display: block;
-		}
-		
-		#basetext .verseNum.empty {
-			display: none;
-		}
-		
-		#basetext.lines .verseNum.empty {
-			display: block;
-		}
-		
-		#basetext.versionCompare .verse .lfc {
-			font-size: inherit;
-			margin: 0;
-			font-variant: normal;
-		}
-		
-		#pages {
-			position: absolute;
-			top: 0px;
-			left: 0px;
-			width: 100%;
-			height: 100%;
-			-webkit-transition:all 0.6s ease-in-out;
-			-moz-transition:all 0.6s ease-in-out;
-			-o-transition:all 0.6s ease-in-out;
-			-transition:all 0.6s ease-in-out;
-		
-		}
-		
-		.page {
-			position: absolute;
-			top: 0px;
-			left: 0px;
-			width: 100%;
-			height: 100%;
-		}
-		
-		.verse.touchVerse:hover {
-			background: white;
-		}
-		
-		.verse {
-			cursor: pointer;
-			margin-right: 7px;
-			border-radius: 6px;
-			-moz-border-radius: 6px;
-			min-height: 24px;
-		}
-	
-		.verse .he {
-			font-family: Times New Roman;
-			font-size: 36px;
-			direction: rtl;
-		}
-		
-		.verse:hover {
-			background: #ddd;
-		}
-		
-		.verse .clear {
-			display: none;
-		}
-		
-		.verse .lfc {
-			font-size: 35px;
-			font-variant: small-caps;
-			margin: 0px 5px 0px 50px;
-		}
-		
-		#basetext.lines .verse {
-			display: block;
-			margin-bottom: 24px;
-			line-height: 1.3;
-		}
-		
-		#basetext.lines .verse .en .lfc,
-		#basetext.bilingual .verse .en .lfc  {
-			font-size: inherit;
-			font-variant: normal;
-			margin: 0px;
-		}
-		
-
-		#basetext.english {
-			direction: ltr;
-		}
-		
-		#basetext.english .verse .he{
-			display: none;
-		}
-		
-		#basetext.hebrew{
-			direction: rtl;
-			left: 4%;
-			width: 58%;
-			top: 85px;
-		}
-		
-		#basetext.hebrew.noCommentary {
-			width: 650px;
-			left: 50%;
-			margin-left: -325px;
-			
-		}
-		#basetext.hebrew .he {
-			display: inline;
-		}
-		
-		#basetext.hebrew .en {
-			display: none;
-		}
-		
-		#basetext.bilingual .verse {
-			display: block;
-			clear: both;
-			margin-bottom: 24px;
-			line-height: 1.2;
-		
-		}
-		
-		#basetext.hebrew .verse .verseNum {
-			right: -38px;
-			left: auto;
-		}	
-		#basetext.heLeft .verse .verseNum {
-			text-align: center;
-			width: 4%;
-			margin-left: -2%;
-			left: 50%;
-		}	
-		
-		#basetext.bilingual {
-			left: 5%;
-			width: 61%;
-			top: 85px;
-		}
-		
-		#basetext.bilingual.noCommentary,
-		#basetext.bilingual.heLeft.noCommentary {
-			margin-left: -40%;
-			left: 50%;
-			width: 80%;
-			top: 127px;
-		}
-		
-		#basetext.bilingual .verse .en {
-			width: 48%;
-			font-size: 20px;
-			text-align: left;
-			float: left;
-		
-		}
-				
-		#basetext.bilingual .verse .he {
-			display: block;
-			width: 48%;
-			font-size: 27px;
-			text-align: right;
-			float: right;
-			margin-left: 0px;
-			direction: rtl;
-			margin-top: -6px;
-		}
-		
-		#basetext.bilingual.heLeft {
-			left: 2%;
-			width: 64%;
-		}
-		
-		#basetext.bilingual.heLeft .verse .en {
-			width: 47%;
-			float: right;
-			text-align: left;
-			margin-right: 0px;
-		
-		}
-				
-		#basetext.bilingual.heLeft .verse .he {
-			width: 47%;
-			float: left;
-			text-align: right;
-			margin-left: 0px;
-		
-		}
-		
-		#basetext.bilingual .verse .clear {
-			display: block;
-		}
-		
-		.he {
-			display: none;
-			font-size: 27px;
-			direction: rtl;
-			margin-left: 7px;
-		}
-		
-		.verseNum {
-			font-size: 18px;
-			width: 20px;
-			text-transform: smallcaps;
-			text-align: center;
-			margin-right: 4px;
-			margin-top: 5px;
-			position: absolute;
-			left: -30px;
-			border-radius: 14px;
-			-moz-border-radius: 14px;
-
-		}
-		
-		.verse:hover > .verseNum {
-			font-weight: bold;
-			background: #ddd;
-		}
-		
-		
-		body.verseView .verse {
-			display: none;
-		}
-		
-		body.verseView .verse.bigVerse {
-			display: block;
-			font-size: 40px;
-		}
-		
-		body.verseView .verse.bigVerse .he {
-			font-size: 54px;
-		}
-
-		
-		body.verseView .verse.bigVerse:hover {
-			background: white;
-		}
-		
-		body.verseView .verse.bigVerse:hover .verseNum {
-			background: none;
-			font-weight: normal;
-		}
-
-
-		body.verseView .verse.bigVerse .verseNum {
-			margin-left: 9%;
-			font-size: 30px;
-		}
-		
-		body.verseView .verse.bigVerse .verseNum:hover {
-			background: white;
-		}
-
-		
-		body.verseView #basetext {
-			width: 80%;
-			left: 0%;
-			top: 50px;
-			padding: 120px 10% 20px 10%;
-			position: static;
-			background: white;
-		}
-		
-		body.verseView #commentaryBox {
-			position: static;
-			top: 50%;
-			width: 93%;
-			margin: 0px;
-			padding: 10px 0 30px 7%;
-			height: auto;
-			border-left: none;
-			-moz-box-shadow: none;
-			-webkit-box-shadow: none;
-		}
-		
-		body.verseView .commentary {
-			font-size: 22px;
-			text-align: justify;
-			max-height: none;
-		}
-		
-		body.verseView .commentary.lowlight {
-			display: none;
-		}
-		
-		body.verseView #sourcesBox {
-			display: none !important;
-		}
-		
-		body.verseView #layoutToggle {
-			display: none !important;
-		}
-		
-		#basetext .refLink {
-			font-size: 16px;
-			font-weight: bold;
-			letter-spacing: 1px;
-			
-		}
-		
-		.refLink:hover {
-			text-decoration: underline;
-		}
-
-		
-		#canvasBox {
-			position: fixed;
-			height: 100%;
-			width: 5%;
-			right: 32%;
-		}
-
-		
-		#commentaryBox {
-			display: none;
-			position: fixed;
-			height: 91%;
-			width: 31%;
-			right: 0%;
-			bottom: 0px;
-			padding-left: 26px;
-			border-left: 1px solid #bbb;
-			overflow: hidden;
-			text-overflow: ellipsis;
-			font-family: serif;
-			text-align: left;
-			line-height: 1.1;
-			background: inherit;
-			z-index: 5;
-			overflow: hidden;
-			
-		}
-		
-		#commentaryBox.noCommentary {
-			border: none;
-			width: 175px;
-		}
-		
-		#commentaryBox.noCommentary #sourcesBox {
-			border-top-left-radius: 5px;
-			-moz-border-radius-topleft: 5px;
-		}
-		
-		#commentaryViewPort {
-			margin-right: 7%;
-			height: 100%;
-			overflow: hidden;
-			padding-bottom: 100%;
-		}
-		
-		#sourcesLink {
-			font-size: 14px;
-			float: right;
-			cursor:pointer;
-			margin-right: 3px;
-		}
-		
-		#sourcesLink img {
-			height: 14px;
-			position: relative;
-			top: 2px;
-			margin-left: 2px;
-		}
-		
-		
-		#sourcesBox {
-			display: none;
-			position: absolute;
-			z-index: 15;
-			bottom: 0px;
-			width: 100%;
-			margin-left: -26px;
-			padding: 0px;
-			-webkit-box-shadow: 2px 2px 10px #555;
-			-moz-box-shadow: 2px 2px 10px #555;	
-			background: -moz-linear-gradient(top,  #f2f2f2,  #ddd);
-			background: -webkit-gradient(linear, 0% 0%, 0% 100%, from(#f2f2f2), to(#ddd));
-		}
-			
-
-		#sourcesHeader {
-			font-size: 15px;
-			padding: 7px 7px 3px 7px; 
-			border-bottom: 1px solid #999;
-			cursor: pointer;
-		}
-		
-		#sourcesBox.noCommentary #sourcesHeader {
-			margin-bottom: 0px;
-			border-bottom: none;
-		}
-		
-		#sourcesHeader #sourcesRange {
-			font-style: italic;
-		}
-
-		#sourcesHeader #addSource {
-			float: right;
-			font-size: 14px;
-			font-style: italic;
-			cursor: pointer;
-			margin: -3px 1px 0px 0px;
-		}
-		
-		#sourcesHeader #addSource .textIcon,
-		#aboutMenu .textIcon {
-			font-weight: bold;
-			font-size: 17px;
-		}
-
-
-		#sourcesList {
-			display: none;
-			padding: 0px;
-		}
-		
-		
-		#sourcesWrapper {
-			padding: 7px 5px 10px 5px;
-		
-		}
-		
-		.source {
-			font-size: 18px;
-			padding: 3px 11px 3px 11px; 
-			white-space:nowrap;
-			float: left;
-			cursor: pointer;
-		}
-	
-		
-		.source .count {
-			margin-left: 5px;
-		}
-		
-		.source:hover {
-			background: #f3f3f3;
-		}
-
-
-		.commentary {	
-			font-family: serif;		
-			display: block;
-			background: #eee;
-			font-size: 15px;
-			max-height: 48px;
-			padding: 2px 0px;
- 			background: white;
-			overflow: hidden;
-			cursor: pointer;
-			border-radius: 3px;
-		}
-		
-		.commentaryNum {
-			position: absolute;
-			left: -10px;
-			display: none;
-		}
-		
-		.commentary + .commentary {
-			margin-top: 15px;
-		}
-		
-		.commentary:last-child {
-			padding-bottom: 100%;
-			
-		}
-		
-		.highlight {
-			background: #e6e6e6;
-		}
-		
-		.lowlight {
-			opacity: 0.2;
-		}
-		
-		.verse.lowlight:hover {
-			background: #bbb;
-		}
-		
-		.commentator {
-			font-weight: bold;
-			font-size: 16px;
-			margin-right: 4px;
-		}
-		
-		.anchorText {
-			font-weight: bold;
-			font-style: italic;
-			margin-right: 7px;
-		}
-		
-
-		.open {
-		   	position: fixed;
-			width: 76%;
-			max-width: 580px;
-			font-size: 20px;
-		  	padding: 25px;
-			background: white;
-			z-index: 100;
-			overflow: hidden;
-			max-height: 500px;
-			max-width: 100%;
-			text-align: justify;
-			line-height: 1.2;
-			-webkit-box-shadow: 2px 2px 12px #333333;
-			-moz-box-shadow: 2px 2px 12px #333333;
-			
-		}
-		
-		.open .refLink {
-			cursor: pointer;
-			font-weight: bold;
-			text-decoration: underline;
-			font-size: 14px;
-		}
-
-		.open .commentator.refLink {
-			font-size: 16px;
-			text-decoration: none;
-			margin-right: 5px;
-			
-		}
-		
-		.openVerseTitle {
-			font-weight: bold;
-			margin-bottom: 4px;
-			margin-right: 10px;
-			font-size: 16px;
-			display: inline;
-			
-		}
-		
-		.openVerse {
-			margin: 0px 0px 23px 0px;
-			text-align: left;
-			line-height: 1;
-			font-style: italic;
-			display: inline;
-		}
-		
-		.open .commentator {
-			margin-top: 20px;
-			display: inline-block;
-		}
-		
-		.open .editLink {
-			color: #777;
-			position: absolute;
-			bottom: 20px;
-			right: 26px;
-			z-index: 10;
-			font-size: 14px;
-			cursor: pointer;
-		}
-		
-		.open .editLink:hover {
-			text-decoration: underline;
-		}
-		
-		.open.edit {
-			background: -moz-linear-gradient(top,  #fefefe,  #e9e9e9);
-			background: -webkit-gradient(linear, 0% 0%, 0% 100%, from(#fefefe), to(#e9e9e9));
-		}
-		
-		.open.edit .openVerseTitle {
-			font-size: 23px;
-			margin-bottom: 7px;
-		}
-		
-		.open.edit .openVerse {
-			display: none;
-			margin-bottom: 4px;
-		}
-		
-		.open.edit #commentatorForm .section {
-			margin-left: 16px;
-			font-size: 16px;
-		}
-		
-		.open.edit #commentatorForm .section input {
-			width: 28px;
-			margin-left: 2px;
-			margin-right: 12px;
-			text-align: center;
-		}
-				
-		.open.edit #commentatorForm .msg {
-			color: #666;
-			margin-top: 8px;
-			font-size: 14px;
-			clear: both;
-		}		
-		
-		.open.edit #addSourceType, 
-		.open.edit #addSourceNewText {
-			display: none;
-		}
-		
-		.open.edit #addSourceSave {
-			display: none;
-		}		
-		.open.selectingAnchor .openVerse {
-			display: block;
-			margin-top: 12px;
-			margin-bottom: 7px;
-		}
-		.open.selectingAnchor #anchorForm input {
-			display: inline;
-		}
-		
-		
-		.open.selectingAnchor #commentatorForm,
-		.open.selectingAnchor #addSourceText,
-		.open.selectingAnchor #textForm,
-		.open.selectingAnchor #sourceForm,
-		.open.selectingAnchor #addSourceType,
-		.open.selectingAnchor #addSourceControls
-		 {
-			display: none;
-		}
-		
-		.open.selectingAnchor #anchorForm {
-		}
-		
-		
-		.scrollCtl {
-			background: white;
-			z-index: 5;
-			position: absolute;
-			top: 86%;
-			left: 31%;
-		}
-		
-		.scrollCtl img {
-			height: 22.5px;
-			width: 27px;
-			cursor: pointer;
-		}
-		
-		.scrollCtl .up { 
-		}
-		.scrollCtl .down { 
-			position: relative;
-			top: -2px;
-			left: 20px;
-		}
-		
-		.openScrollCtl {
-			position: absolute;
-			background: white;			
-			height: 40px;
-			bottom: 0px;
-			text-align: center;
-			width: 92%;
-			vertical-align: bottom;
-		}
-		
-		.openScrollCtl img {
-			height: 26px;
-			width: 30px;
-			margin: 0px 10px;
-			cursor: pointer;
-			position: relative;
-			top: 8px;
-			
-		}
-		
-		#cScrollCtl {
-			display: none;
-			position: absolute;
-			right: 19%;
-			top: 84%;
-		}
-		
-		#cScrollCtl img {
-			height: 16px;
-			width: 19px;
-			cursor: pointer;
-		}
-		
-		#cScrollCtl .down {
-			position: relative;
-			top: -2px;
-			left: 14px;
-		}
-		
-		.openBottom {
-			overflow: hidden;
-		}
-		
-		#verseSelectModal {
-			display: none;
-		   	position: fixed;
-		   	text-align: center;
-			width: 27%;
-			bottom: 40%;
-			right: 1.5%;
-			font-size: 24px;
-		  	padding: 20px;
-			border-radius: 10px;
-			-moz-border-radius: 10px;
-			z-index: 100;
-			overflow: hidden;
-			line-height: 1.2;
-			-webkit-box-shadow: 2px 2px 12px #333333;
-			-moz-box-shadow: 2px 2px 12px #333333;
-			
-		}
-		
-		#verseSelectModal .cancel {
-			font-size: 16px;
-		}
-
-		
-		#selectConfirm {
-			display: none;
-		}
-		
-		
-		#selectedVerse {
-			margin-top: 14px;
-			font-weight: bold;
-			font-size: 21px;
-		}
-		
-		#selectedControls {
-			margin-top: 20px; 
-			font-size: 16px;
-		}
-		
-		#selectedControls span {
-			margin: 0px 8px;
-			cursor: pointer;			
-
-		}
-
-		
-		#selectedControls span:hover{
-			text-decoration: underline;
-		}
-
-		
-		.open .formRow {
-			margin-bottom: 12px;
-		}
-		
-		.open .label {
-			font-size: 16px;
-			display: inline;
-			text-align: left;
-			margin-right: 12px;
-			font-weight: bold;
-		}
-		
-		.open #anchorForm {
-			margin-top: 10px;
-		}
-		
-		.open #anchorForm input {
-			display: none;
-			width: 220px;
-			margin-left: 8px;
-		}
-		
-		.open #anchorForm #selectAnchor {
-			cursor: pointer;
-			margin-left: 14px;
-			font-size: 15px;
-			float: none;
-			display: inline;
-		}
-		
-		
-		.open #anchorInstructions {
-			font-size: 14px;
-		}
-		
-		.open .selectWord {
-			cursor: pointer;
-		}
-		
-		.open .selectWord:hover {
-			color: blue;
-		}
-		
-		.open input {
-			width: 350px;
-			border-radius: 3px;
-			-moz-border-radius: 3px;
-			-webkit-box-shadow: none;
-			border: 1px solid grey;
-			font-size: 13px;
-			padding: 3px;
-
-		}
-		
-		.open #sourceForm input {
-			width: 392px;
-		}
-		
-		.open #addSourceType {
-			margin-top: 14px;
-		}
-				
-		#addSourceType #otherType {
-			display: none;
-			margin-left: 8px;
-			width: 264px;
-		}
-		
-				
-		.open textarea {
-			width: 98%;
-			height: 170px;
-			line-height: 1.3;
-			font-size: 15px;
-			padding: 7px;
-			border-radius: 3px;
-			-moz-border-radius: 3px;
-		}
-		
-		#newTextModal {
-			display: none;
-		   	position: fixed;
-			width: 400px;
-			top: 50%;
-			left: 50%;
-			margin-top: -150px;
-			margin-left: -230px;
-		  	padding: 15px 30px;
-			border-radius: 10px;
-			z-index: 100;
-			overflow: hidden;
-			text-align: justify;
-			line-height: 1.2;
-			font-size: 18px;
-			-webkit-box-shadow: 2px 2px 12px #333333;
-			-moz-box-shadow: 2px 2px 12px #333333;
-		}
-		
-		#newTextModal .header {
-			font-size: 24px;
-			margin-bottom: 8px;
-		}
-		
-		#newTextModal #newTextName {
-			width: 98%;
-			font-size: 20px;
-			border-radius: 5px;
-			-moz-border-radius: 5px;
-			margin-top: 7px;
-		}
-		
-		#newTextModal #newBottom {
-
-		}
-		
-
-		
-		#newTextModal #section {
-			margin-top: 13px;
-			display: inline-block;
-			margin-right: 40px;
-		}
-		
-		#newTextModal #section input {
-			font-size: 17px;
-			border-radius: 5px;
-			-moz-border-radius: 5px;
-			width: 40px;
-			text-align: center;
-			margin-left: 8px;
-			vertical-align: middle;
-		}
-
-		#newTextModal #newTextActions {
-			float: right;
-			margin-top: 15px;
-		}
-		
-		#newTextModal #newTextOK {
-			display: none;
-
-		}
-
-		#newTextModal #newBottom .action{
-			margin-left: 14px;
-			cursor: pointer;
-			float: none;
-			display: inline-block;
-		}
-
-
-		#addSourceControls {
-			text-align: center;
-			margin-top: 15px;
-		}
-		
-		#addSourceControls .button {
-			float: none;
-			margin: 10px;
-			display: inline;
-		}
-		
-		#addModal {
-			display: none;
-		   	position: fixed;
-			width: 560px;
-			top: 120px;
-			left: 50%;
-			margin-left: -330px;
-		  	padding: 15px 50px;
-			border-radius: 10px;
-			z-index: 100;
-			overflow: hidden;
-			text-align: justify;
-			line-height: 1.2;
-			-webkit-box-shadow: 2px 2px 12px #333333;
-			-moz-box-shadow: 2px 2px 12px #333333;
-			
-		}
-		
-
-		
-		#closeAdd {
-			position: absolute;
-			top: 8px; 
-			right: 8px;
-			font-size: 18px;
-			font-family: sans-serif;
-			cursor: pointer;
-		}
-		
-		#addModal .header {
-			font-size: 24px;
-			font-weight: bold;
-			margin: 10px 0px 20px 0px;;
-		}
-
-		#addModal .action {
-			cursor: pointer;
-			text-decoration: underline;
-			color: #00aeef;
-			letter-spacing: .8px;
-		}
-		
-		#addModal .formRow {
-			margin-bottom: 8px;
-		}
-
-		#addModal .label {
-			width: 100px;
-			min-height: 15px;
-			float: left;
-			text-align: right;
-			margin: 0px 14px 0px 0px;
-			font-size: 17px;
-		}
-		
-		#addModal .button {
-			display: inline;
-			padding: 3px 12px;
-			font-weight: normal;
-			float: none;
-			border-radius: 5px;
-			-moz-border-radius: 5px;
-			margin: 0px;
-		}
-
-		#addModal input {
-			width: 60%
-		}
-		
-		#addModal textarea {
-			width: 100%;
-			height: 210px;
-			font-size: 18px;
-		}
-		
-		
-		#overlay {
-			display: none;
-			position: fixed;
-			z-index: 20;
-			background: black;
-			opacity: 0.3;
-			height: 100%;
-			width: 100%;
-			top: 0px;
-			left: 0px;
-		}
-		
-		#addVersionHeader {
-			display: none;
-			position: absolute;
-			top: 63px;
-			width: 100%;
-			font-size: 18px;
-		}
-		
-		#addVersionHeader input {
-		 	width: 180px;
-		 	margin: 0px 18px 0px 4px;
-	
-		}
-		
-		#addVersionHeader input#versionTitle {
-			width: 290px;
-		
-		}
-
-		#addVersionHeaderLeft {
-			position: absolute;
-			left: 5%;
-			width: 39%;
-			padding: 28px 12px;
-			font-size: 19px;
-		}
-		
-		body.newText #addVersionHeaderLeft { 
-			display: none;
-		}
-		
-		body.newText #addVersionHeaderRight { 
-			width: 48%;
-			right: 26%;
-		}
-
-		
-		.compareTitle {
-			margin-bottom: 4px; 
-		}
-		.compareSource {
-			font-size: 15px;
-		}
-		
-		#addVersionHeaderRight {
-			position: absolute;
-			right: 5%;
-			width: 42%;
-			padding: 18px;
-		}
-				
-		#addVersionHeaderRight div {
-			margin-bottom: 6px;
-			
-		}
-
-		.clickEdit {
-			border: 0;
-			background: white;
-			overflow: hidden;
-			font-family: serif;
-			z-index: 100;
-		}
-		
-		.editing {
-			opacity: 0;
-		}
-		
-		.en.editing:hover {
-			background: white;
-		}
-		
-		.clear {
-			clear: both;
-		}
-		
-	</style>
-	
-<script type="text/javascript">
-
-  var _gaq = _gaq || [];
-  _gaq.push(['_setAccount', 'UA-24447636-1']);
-  _gaq.push(['_trackPageview']);
-
-  (function() {
-    var ga = document.createElement('script'); ga.type = 'text/javascript'; ga.async = true;
-    ga.src = ('https:' == document.location.protocol ? 'https://ssl' : 'http://www') + '.google-analytics.com/ga.js';
-    var s = document.getElementsByTagName('script')[0]; s.parentNode.insertBefore(ga, s);
-  })();
-
-</script>
+
+	
+	<script type="text/javascript">
+	
+	  var _gaq = _gaq || [];
+	  _gaq.push(['_setAccount', 'UA-24447636-1']);
+	  _gaq.push(['_trackPageview']);
+	
+	  (function() {
+	    var ga = document.createElement('script'); ga.type = 'text/javascript'; ga.async = true;
+	    ga.src = ('https:' == document.location.protocol ? 'https://ssl' : 'http://www') + '.google-analytics.com/ga.js';
+	    var s = document.getElementsByTagName('script')[0]; s.parentNode.insertBefore(ga, s);
+	  })();
+	
+	</script>
 </head>
 
 <body>
 	<div id="overlay"></div>
-	<div data-role="page">	
 		<div id="top" class='gradient'>
 			<div id="search" class="menuAnchor">
 				<div id="searchIcon"><img src="/img/search.png" /></div>
@@ -1847,2095 +177,6 @@
 						
 						</div>
 					</span> <!-- open -->
-			<div id="header"></div>
-			<div id="sectionNav">
-				<img id='prev' src='/img/left.png'>
-				<img id='next' src='/img/right.png'>
-
-			</div>
-			<div id="about" class="menuAnchor">
-				about this text <span class='ui-icon-triangle-1-s ui-icon'></span>
-				<div class="menuConnector"></div>
-				<div id='aboutMenu' class='anchoredMenu'>
-					<div id='aboutTitle'></div>
-					<div id='aboutSource'>Source: www.outhere.com/somewhere/234</div>
-					<div id='editText' class='action'>Edit text</div>
-					<div id='addVersion' class='action'>Add version <span class='textIcon'>+</span></div>
-					<div id='newText' class='action'>Add new text <span class='textIcon'>+</span></div>
-				</div>
-			</div>
-			<div class="clear"></div>				
-		</div>
-	
-		</div>
-
-		<div data-role="content">
-			
-			<div id="basetext" class="english"></div>
-			<div id="canvasBox"><canvas id="canvas"></canvas></div>
-			<div id="commentaryBox">
-				<div id="commentaryViewPort">
-				
-				</div>
-				<div id="sourcesBox">
-					<div id="sourcesHeader">
-						<b><span id="sourceCount"></span> Sources</b>
-						<span id="addSource">Add source <span class="textIcon">+</span></span>
-						<div class="clear"></div>
-					</div>	
-					<div id="sourcesList" class="gradient"><div id="sourcesWrapper"></div></div>
-				</div>
-			</div>
-			
-			
-			<div id="newTextModal" class="gradient">
-			<div class="header">Add a New Text:</div>
-				Text or commentator name:<br>
-				<input id="newTextName">
-				<div id="newBottom">
-					<div id="section"></div>
-					<span id="newTextActions">
-						<span id="newTextOK" class="action button">Add</span>
-						<span id="newTextCancel" class="action button">Cancel</span>
-					</span>
-				</div>
-			</div>
-
-			
-			<div id="verseSelectModal" class="gradient">	
-				<div id="selectInstructions">
-					<div>Click a verse to add a source.</div>
-					<span class="cancel">Cancel</span>
-				</div>
-				<div id="selectConfirm">
-					<div>Add a Source to:</div>
-					<div id="selectedVerse"></div>
-					<div id="selectedControls">
-						<span id="selectOk">OK</span>
-						<span id="selectReset">Choose again</span>
-						<span class="cancel">Cancel</span>
-					</div>
-				</div>
-			</div>
-
-			<textarea id='newVersion'></textarea>
-			<div id='newVersionMirror'/></div>
-			<div id="newTextNumbers"></div>
-			
-			<div id="addVersionHeader">
-				<div id="addVersionHeaderLeft">
-					<div class="compareTitle"></div>
-					<div class="compareSource">Transcribed from www.jps.org</div>
-
-				</div>
-				<div id="addVersionHeaderRight">
-					<div>Version Title: <input id="versionTitle"></div>
-					<div>
-						<select id="versionMethod">
-						  <option value="transcription">Transcribed</option>
-						  <option value="download">Downloaded</option>
-						  <option value="copypaste">Copy and Pasted</option>
-						  <option value="original">Original Translation</option>
-						</select>
-						
-						from <input placeholder="a URL or book" id="versionSource">
-					</div>
-					<div>
-						Language: 
-						<select id="language">
-						  <option value="en">English</option>
-						  <option value="he">Hebrew</option>
-						  <option value="ar">Aramaic</option>
-						  <option value="ru">Russian</option>
-						  <option value="es">Spanish</option>
-						  <option value="fr">French</option>
-						</select>
-					</div>
-				</div>
-			</div>
-		</div>
-	</div>
-<script type="text/javascript" src="https://ajax.googleapis.com/ajax/libs/jquery/1.6.2/jquery.js"></script>
-<script type="text/javascript" src="/js/jquery-ui-1.8.1.custom.min.js"></script>
-<script type="text/javascript" src="/js/jquery.scrollTo-1.4.2-min.js"></script>
-<script type="text/javascript" src="/js/jquery.easing.1.3.js"></script>
-<script type="text/javascript" src="/js/jquery.ba-hashchange.js"></script>
-<script type="text/javascript" src="/js/jquery.caret.1.02.js"></script>
-<script type="text/javascript" src="/js/iscroll-lite.js"></script>
-<script type="text/javascript" src="/js/jquery.textchange.js"></script>
-
-
-<script type="text/javascript">
-
-	sjs = {
-		books: [],
-		cache: {initJSON: "initJSON"},
-		current: null,
-		view: null,
-		editing: {},
-		loading: false,
-		pages: {
-			count: 0,
-			current: 0
-		},
-		visible: {
-			first: 1,
-			last: 1
-		},
-		flags: {
-			verseSelecting: false
-		},
-		add: {
-			source: null
-		},
-		touch: {
-			start: {x: null, y: null}
-		},
-		el: {
-			$basetext: null,
-			$verses: null,
-			$pages: null,
-			$newVersion: null,
-			$newVersionMirror: null,
-		},
-		palette: ["#5B1094", "#00681C", "#790619", "#CC0060", "#008391", "#C88900", "#009486"],
-		_verseHeights: null,
-		_scrollMap: null
-	}
-
-
-
-	$(function() {
-	
-	
-// ----------- Init Stored Elements ---------------
-		
-		sjs.el.$basetext = $("#basetext")
-		sjs.el.$commentaryViewPort = $("#commentaryViewPort")
-		sjs.el.$newVersion = $("#newVersion")
-		sjs.el.$newVersionMirror = $("#newVersionMirror")
-		
-// ------------iPad Fixes ---------------------
-		
-		if (isTouchDevice()) {
-			$("body").bind("touchmove", function(e) { e.preventDefault() })
-			// document.addEventListener("orientationchange", rebuildPagedView);
-			sjs.el.$basetext.wrap('<div id="basetextWrapper" />')
-				.css({height: "100%"})
-			scrollBase = new iScroll('basetextWrapper');
-			scrollCommentary = new iScroll('commentaryBox');
-		}
-		
-// -------------- Canvas Lines (Unused) --------------------------
-
-
-	
-	sjs.drawLines = function() {
-		ctx = document.getElementById("canvas").getContext("2d");
-		var $cb = $("#canvasBox")
-		var	width = $cb.width()
-		var height = $cb.height()
-		ctx.canvas.width = width
-		ctx.canvas.height = height
-				
-		var $com = $(".commentary")
-		var k = 0
-		
-		
-		for (var i = 0; i < sjs.el.$verses.length; i++) {
-			var num = sjs.el.$verses.eq(i).attr("data-num")
-			var o = 14
-			
-			while ($com.length > k && $com.eq(k).attr("data-vref") == num ) {
-				var left = sjs.el.$verses.eq(i).offset().top - $(window).scrollTop()
-				var right = $com.eq(k).offset().top
-				
-				if (right > 80 && right < $(window).height()) {
-				
-					ctx.moveTo(0, left+o)
-					ctx.lineTo(width, right+o)
-					//o += 8
-				}
-
-				
-											
-				k++
-			} 		
-			
-		}
-		
-		ctx.strokeStyle = "#aaa"
-		ctx.stroke()
-	
-	}
-
-// -------------- localStorage ----------------------
-
-	try {
-		if ("sjs.cache" in localStorage)
-			sjs.cache = JSON.parse(localStorage["sjs.cache"])
-	} catch (e) {
-		
-	}
-
-
-// ---------------- Handle Hash Change ----------------
-	
-		$(window).hashchange( function(){
-			if (location.hash == "") {
-				$("#header").html("Genesis")
-				get(parseQuery("Genesis.1.1"));
-			} else {
-				get(parseQuery(location.hash.substr(2)))
-			}
-		})
-		
-		if ("Genesis.1" in sjs.cache && location.hash == "") 
-			buildView(sjs.cache["Genesis.1"])
-		else
-			$(window).trigger("hashchange")
-
-
-
-// ------------- Hide Modals on outside Click -----------
-	
-	$(window).click(function() {
-		$(".boxOpen").removeClass("boxOpen")
-		$(".zipOpen").removeClass("zipOpen")
-		$(".zipBox").hide()
-		$(".navBox").show()
-		lowlightOff();
-	})
-	
-// -------------- Hide Modals on Overlay click ----------
-
-	$("#overlay").click(function() {
-		$("#overlay").hide()
-		$("#newTextModal").hide()
-		$(".open").remove()
-
-	})
-
-	
-// ------------- Top Button Handlers -------------
-		
-	$("#open, #about, #search").bind("mouseenter click touch", function(e) {
-		$(this).addClass("boxOpen")
-		//if (!isTouchDevice()) $("#goto").focus();
-		//$("#searchForm").focus()
-		e.stopPropagation();
-
-
-	})
-
-	$("#open, #about, #search").mouseleave(function(){
-		$(this).removeClass("boxOpen")
-	})
-	
-	
-	$("#top").click(function(e) {
-	})
-	
-
-	
-
-
-// ------------- Search -----------------------
-
-
-	$("#searchForm").keypress(function(e) {
-	
-		if (e.keyCode == 13) {
-		
-			window.location = "/search/" + this.value.replace(" ", "+")
-		
-		}
-			
-		
-	})
-
-	
-// ------------- Nav Box --------------------
-	
-	$(".navBox .name").toggle(function() {
-		$(".navBox").hide()
-		$(this).parent().show()
-		$(this).next().show()
-		$(this).parent().addClass("zipOpen")
-	
-	}, function() {
-		$(".navBox").show()
-		$(this).next().hide()
-		$(this).parent().removeClass("zipOpen")
-
-	})
-				
-// ---------------- Sources List ---------------
-	
-	
-	$("#sourcesHeader").live("click", function() {
-	
-		if ($("#sourcesList").is(":visible")) {
-			$("#sourcesList").hide()
-		} else if ($("#sourcesWrapper").children() != []) {
-			$("#sourcesList").show()
-		}
-	})
-	
-	$(".source").live("click", function() {
-		var c = $(this).attr("data-category")
-		if (!$(".source.lowlight").length){
-			$(".source").addClass("lowlight")
-			$(".commentary").hide()
-		
-		}
-		
-		if ($(this).hasClass("lowlight")) {
-			$(this).removeClass("lowlight")
-			$(".commentary[data-category='" + c + "']").show()
-		} else {
-			$(this).addClass("lowlight")
-			$(".commentary[data-category='" + c + "']").hide()
-		}
-		return false
-	})
-		
-// --------------- Ref Links in Sources Text -------------------
-	
-	$(".refLink").live("click", function() {
-		var ref = $(this).attr("data-ref");
-		if (!ref) retutrn
-		location.hash = refHash(parseQuery(ref));
-	})
-
-	$("li.refLink, .sederBox .refLink").click(function() {
-		var ref = ($(this).hasClass("mishna") ? "Mishna " + $(this).text() : $(this).text())
-		if (!ref) retutrn
-		location.hash = refHash(parseQuery(ref))
-	})
-	
-
-
-
-
-// -------------- Paged View Swiping ---------------------
-	
-	if (isTouchDevice()) {		
-		
-		var b = document.getElementById("basetext")
-		b.addEventListener("touchstart", function(e) {
-			var touch = e.touches[0]
-			sjs.touch.start.x = touch.pageX 
-			sjs.touch.start.y = touch.pageY
-		}, false);
-		
-		b.addEventListener("touchmove", function(e) {
-			var touch = e.touches[0]
-			if (sjs.touch.start.x - touch.pageX > 80 && sjs.pages.current < sjs.pages.count-1) {
-				sjs.pages.current++
-				sjs.touch.start.x = touch.pageX
-				updatePage()
-
-			} else if (sjs.touch.start.x - touch.pageX < -80 && sjs.pages.current != 0) {
-				sjs.pages.current--	
-				sjs.touch.start.x = touch.pageX
-				updatePage()
-			}
-		})
-		
-	}
-	
-	
-// -------------- Edit Text -------------------
-	
-	$("#editText").click(function(e) {
-	
-		$("#basetext").addClass("lines")
-		$(".boxOpen").removeClass("boxOpen")
-		$("#header").text("Editing " + sjs.current.book + " chapter " + sjs.current.chapter)
-		$("#viewButtons").hide()
-		$("#editButtons").show()
-		$("#prev, #next, #about").hide()
-		$(".verse").die()
-		$(window).unbind("scroll")
-		$(".verse .en").click(clickEdit)
-		
-		// prevent about from unhiding itself
-		e.stopPropagation()
-	
-	})
-	
-
-// ------------- New Text -- TODO Merge with below-------------------------
-	
-	$("#newText").click(function(e) {
-		$(".boxOpen").removeClass("boxOpen")
-		$("#overlay").show()
-		$("#newTextModal").show()
-		$("#newTextOK").hide()
-		$("#newTextName").focus()
-		
-		$("input#newTextName").autocomplete({ source: sjs.books, select: function() {
-				
-			$("#newTextName").blur()
-
-		}});
-		
-		function getBookSections() {
-			$("#newBottom").show()
-			$("#newTextOK").hide()
-			$("#section").html("Loading…")
-
-			if ($("#newTextName").val()) {
-				$.getJSON("/index/" + $("#newTextName").val(), function(data){
-					
-					if ("error" in data) {
-						$("#section").html(data.error)
-					} else {
-						sjs.editing["index"] = data
-						$("#newTextName").val(data.title)
-						$("#section").html(data.sections[0] + ": <input>")
-						$("#newTextOK").show()
-						$("#section input").focus()
-					}
-					
-				})
-			}
-		
-		}
-		$("#newTextName").blur(getBookSections)
-		$("#newTextName").keypress(function(e) {
-			if (e.keyCode == 13) getBookSections()
-		})
-	
-		// prevent about from unhiding itself
-		e.stopPropagation()
-
-	})
-	
-	$("#newTextCancel").click(function() {
-		$("#overlay").hide()
-		$("#section").html("")
-		$("#newTextName").val("")
-		$("#newTextModal").hide()
-	
-	})
-	
-	$("#newTextOK").click(function(){
-		sjs.editing["book"] = $("#newTextName").val()
-		sjs.editing["chapter"] = $("#section input").val()
-		
-		showNewText()		
-		$("#newTextCancel").trigger("click")	
-	})
-	
-	function showNewText() {
-		$(".boxOpen").removeClass("boxOpen")
-		$("#header").text("Add Text: " + sjs.editing.book + " " + 
-			sjs.editing.index.sections[0] +
-			" " + sjs.editing.chapter)
-		$("#viewButtons").hide()
-		$("#editButtons").show()
-		$("#prev, #next, #about").hide()
-		$(window).unbind("scroll")
-			.unbind("resize")
-		$("body").addClass("newText")
-		$("#commentaryBox").hide()
-		$("#basetext").hide()
-		$("#newVersion").show()
-		$("#addVersionHeader").show()
-		
-		$("#newTextNumbers").append("<div class='verse'>1</div>")
-		
-		$("#newVersion").bind("textchange", checkTextDirection)
-			.bind("keyup", handleTextChange)
-			.focus()
-
-	}
-	
-	
-// --------------- Add Version  TODO Merge with above ------------------
-	
-		$("#addVersion").click(function(e) {
-			$("#commentaryBox").hide()
-			$("#sourcesBox").hide()
-			$(".boxOpen").removeClass("boxOpen")
-			$("#prev, #next").hide()
-			$("#basetext").addClass("versionCompare lines")
-			$(".verse").unbind("click")
-			
-			$("#newVersion").css("min-height",$("#basetext").height()).show().focus()
-			
-			$(".compareTitle").text($("#aboutTitle").text())
-			
-			sjs.editing["book"] = sjs.current.book
-			sjs.editing["chapter"] = sjs.current.chapter
-			
-			$("#header").text("Add a version of " + sjs.editing.book + " chapter " + sjs.editing.chapter)
-			$(window).unbind("scroll")
-			
-			$("#viewButtons").hide()
-			$("#editButtons").show()
-			$("#addVersionHeader").show()
-			
-			$("#newVersion").bind("textchange", checkTextDirection)
-			$("#newVersion").bind("keyup", handleTextChange)
-
-			// prevent about from unhiding itself
-			e.stopPropagation()
-
-		})
-		
-// ------------- Add / Edit Cancel -----------
-		
-		$("#addVersionCancel").click(function() {
-			$("#newTextNumbers .verse").remove()
-			buildView(sjs.current)		
-		})
-		
-// ------------- Add / Edit Save --------------	
-		
-		$("#addVersionSave").click(function() {
-		
-			var version = readNewVersion()	
-			
-			if (version.versionTitle == "" ) {
-				alert("Please give a version title.")
-				return
-			}
-			
-			if (version.source == "" ) {
-				alert("Please give a source.")
-				return
-			}
-			
-			saveText(version)
-		
-		})
-		
-		
-// ------ Text Syncing --------------
-		
-		function handleTextChange(e) {
-			// Handle Backspace -- whah?
-			if (e.keyCode == 8) {
-				var cursor = sjs.el.$newVersion.caret().start
-				
-				if (cursor) {
-					var text = sjs.el.$newVersion.val()
-					
-					while (text[cursor] == "\n") cursor++
-					
-					var newLines = 0;
-					while (text[cursor-newLines-1] == "\n") newLines++
-					
-					if (newLines) {
-						text = text.substr(0, cursor-newLines) + text.substr(cursor)
-						sjs.el.$newVersion.val(text)
-							.caret({start: cursor-newLines, end: cursor-newLines})
-					}
-				}
-			}
-		
-			var cursor = sjs.el.$newVersion.caret().start
-			var text = sjs.el.$newVersion.val().replace(/([^\n])\n([^\n])/g, "$1\n\n$2")
-			sjs.el.$newVersion.val(text)
-
-			if (cursor) {
-				if (e.keyCode == 13) cursor++
-				sjs.el.$newVersion.caret({start: cursor, end: cursor})
-			}
-				
-		
-			if ($("body").hasClass("newText")) {
-				var matches = sjs.el.$newVersion.val().match(/\n+/g)
-				var groups = matches ? matches.length + 1 : 1
-				numStr = ""
-				for (var i = 1; i <= groups; i++) {
-					numStr += "<div class='verse'>"+i+"</div>"
-				}
-				$("#newTextNumbers").empty().append(numStr)
-
-				sjs.el.$newNumbers = $("#newTextNumbers .verse")
-				syncTextGroups(sjs.el.$newNumbers)
-
-			} else {
-				syncTextGroups(sjs.el.$verses)
-
-			}
-
-		}
-
-		
-		function checkTextDirection() {
-			var text = $(this).val()
-			if (text == "") return
-			
-			var heCount = 0;
-			var enCount = 0;
-			
-			for (var i = 0; i < 20; i++) {
-				if (i >= text.length) break;
-				if ((text.charCodeAt(i) > 0x590) && (text.charCodeAt(i) < 0x5FF)) {
-					heCount++
-				} else {
-					enCount++
-				}
-			}
-			
-			if (heCount > enCount) {
-				$(this).css("direction", "rtl")
-				$("#language").val("he")
-				
-			} else {	
-				$(this).css("direction", "ltr")
-				$("#language").val("en")
-
-			}
-		}
-	
-	// ------------- Next Link Url -----------------
-	
-		$("#next, #prev").live("click", function() {
-			var ref = $(this).attr("data-ref");
-			location.hash = refHash(parseQuery(ref));
-		})
-	
-	
-	// ---------------- Layout Options ------------------
-		
-		// TODO -- Abstract these 6 blocks
-		
-		$("#block").live("click", function(){
-			$("#layoutToggle .toggleOption").removeClass("active")
-			$(this).addClass("active")
-			$("#basetext").addClass("lines")
-			setVerseHeights()
-			if (sjs.view == "paged") rebuildPagedView()
-			else updateVisible()
-			
-		})
-		
-		$("#inline").live("click", function(){
-			$("#layoutToggle .toggleOption").removeClass("active")
-			$(this).addClass("active")
-			$("#basetext").removeClass("lines")
-			setVerseHeights()
-			if (sjs.view == "paged") rebuildPagedView()
-			else updateVisible()
-
-		})
-	
-	// ------------------ Language Options ---------------
-	
-		$("#hebrew").live("click", function(){
-			$("#languageToggle .toggleOption").removeClass("active")
-			$(this).addClass("active")
-			$("#basetext").removeClass("english bilingual heLeft")
-				.addClass("hebrew")
-			$("#layoutToggle").show()
-			$("#biLayoutToggle").hide()
-			setVerseHeights()
-			if (sjs.view == "paged") rebuildPagedView()
-			else updateVisible()
-
-			return false
-		})
-		
-		$("#english").live("click", function(){
-			$("#languageToggle .toggleOption").removeClass("active")
-			$(this).addClass("active")
-			$("#basetext").removeClass("hebrew bilingual heLeft")
-				.addClass("english")
-			$("#layoutToggle").show()
-			$("#biLayoutToggle").hide()
-			setVerseHeights()
-			if (sjs.view == "paged") rebuildPagedView()
-			else updateVisible()
-
-			return false
-
-		})
-		
-		$("#bilingual").live("click", function() {
-			$("#languageToggle .toggleOption").removeClass("active")
-			$(this).addClass("active")
-			$("#basetext").removeClass("english hebrew")
-				.addClass("bilingual heLeft")
-			$("#layoutToggle").hide()
-			$("#biLayoutToggle").show()
-			setVerseHeights()
-			if (sjs.view == "paged") rebuildPagedView()
-			else updateVisible()
-
-			return false
-
-		})
-		
-		$("#heLeft").live("click", function() {
-			$("#biLayoutToggle .toggleOption").removeClass("active")
-			$(this).addClass("active")
-			$("#basetext").removeClass("english hebrew")
-				.addClass("bilingual heLeft")
-			setVerseHeights()	
-			if (sjs.view == "paged") rebuildPagedView()
-			else updateVisible()
-
-			return false
-
-		})
-	
-		$("#enLeft").live("click", function() {
-			$("#biLayoutToggle .toggleOption").removeClass("active")
-			$(this).addClass("active")
-			$("#basetext").removeClass("english hebrew heLeft")
-				.addClass("bilingual")
-			setVerseHeights()
-			if (sjs.view == "paged") rebuildPagedView()
-			else updateVisible()
-
-			return false
-
-		})
-	
-	
-	// ---------------------- Commentary Modal --------------------------
-		
-		$(".commentary").live("click", function(e){
-			if ($(this).hasClass("lowlight")) {
-				lowlightOff();
-			}
-			buildOpen($(e.currentTarget))
-			return false;
-		});
-		
-
-	
-	// ----------------------- Commentary Edit --------------------
-	
-		$(".editLink").live("click", function () {
-			var source = {}
-			
-			source["id"] = parseInt($(this).parent().attr("data-id"))
-			source["ref"] = sjs.current.book + " " + sjs.current.chapter + ":" + $(this).parent().attr("data-vref")
-			
-			sjs.add.source = source
-			buildOpen(false, true)
-		})
-	
-		
-	// ------------------- Commentary Model Hide ----------------------
-
-		$(".open").live("click", function(e){
-			//$(".open").remove()
-			//$("#overlay").hide()
-			return false
-		})
-		
-
-	// -------------------- Open Text Scrolling --------------------
-
-		$(".openScrollCtl .up").live("click", function(e) {
-			$b = $(".openBottom");
-			var h = $b.height();
-			var lh = parseInt($b.css("line-height"));
-			h -= h % lh;
-			$b.scrollTo("-=" + h + "px", 600, {easing: "easeOutExpo"});
-			return false;
-		});
-		$(".openScrollCtl .down").live("click", function(e){
-			$b = $(".openBottom");
-			var h = $b.height();
-			var lh = parseInt($b.css("line-height"));
-			h -= h % lh;
-			$b.scrollTo("+=" + h + "px", 600, {easing: "easeOutExpo"});
-			return false;
-		});
-
-
-
-
-	// -------------- Highlight Commentary on Verse Click -------------- 
-
-	$(".verse").live("click", function (e) {
-		lowlightOff();
-		var v = $(this).attr("data-num")		
-		lowlightOn(v)
-
-		if (sjs.flags.verseSelecting) {
-			var verse = sjs.current.book + " " + sjs.current.chapter + ":" + (v)
-			sjs.add.source = {ref: verse}
-			$("#selectedVerse").text(verse)
-			$("#selectConfirm").show()
-			$("#selectInstructions").hide()
-		}
-
-		// Scroll commentary view port
-		var $comments = $("#commentaryBox").find(".commentary[data-vref=" + (v) + "]")
-		var $fc = $comments.eq(0);
-		if ($fc.length == 1) {	
-			var top = $(window).scrollTop() - $(this).offset().top + 120 ;					
-			sjs.el.$commentaryViewPort.clearQueue().scrollTo($fc, {duration: 600, offset: top, easing: "easeOutExpo"})
-		
-		}
-		return false;
-	})
-	
-	
-	// --------------- Verse View --------------------
-	
-	$(".verseNum").live("click", toggleVerseView)
-	
-	function toggleVerseView() {
-	
-		if ($("body").hasClass("verseView")) {	
-			$(this).parent().removeClass("bigVerse")
-			$("body").removeClass("verseView")
-			$.scrollTo(this, {offset: -200})
-		} else {
-			$(this).parent().addClass("bigVerse")
-			$("body").addClass("verseView")
-			$.scrollTo(0)
-		}
-	
-	}
-	
-	// --------------- Add Source ------------------------
-	
-	$("#addSource").click(function(){
-		$("#commentaryBox").hide()
-		$("#sourcesBox").hide()
-		$("#verseSelectModal").show()
-		$("#selectConfirm").hide()
-		$("#selectInstructions").show()
-		sjs.flags.verseSelecting = true
-		
-		if ($(".lowlight").length) {
-			$(".verse").not($(".lowlight")).trigger("click")
-		}
-		
-		return false
-	})
-	$("#addSourceCancel").live("click", function() {
-		$(".open").remove()
-		$("#overlay").hide()
-		
-	})
-	
-	$("#addModal").click(function() {
-		return false;
-	})
-	
-	// --------------- Verse Select ----------------
-	
-	$("#selectVerse").click(function() {
-		$("#addModal, #overlay").hide()
-		$("#commentaryBox").hide()
-		$("#sourcesBox").hide()
-		$("#verseSelectModal").show()
-		sjs.flags.verseSelecting = true
-		
-	})
-	
-	$("#verseSelectModal #selectOk").click(function() {
-		$("#overlay").show()
-		buildOpen()
-		$("#commentaryBox").show()
-		$("#sourcesBox").show()
-		$("#verseSelectModal").hide()
-		lowlightOff()
-		sjs.flags.verseSelecting = false
-		return false
-		
-	})
-	
-	$("#selectReset").click(function() {
-		$("#selectInstructions").show()
-		$("#selectConfirm").hide()
-	
-	})
-	
-	$("#verseSelectModal .cancel").click(function() {
-		$("#verseSelectModal").hide()
-		$("#sourcesBox").show()
-		if (sjs.current.commentary) $("#commentaryBox").show()
-	
-	})
-
-	// ------------- Nav Queries -----------------
-
-	
-			
-	$("#goto").keypress(function(e) {
-			if (e.keyCode == 13) {
-				q = parseQuery($("#goto").val());
-				var ref = "/" + q.book;
-				if (q.chapter) {
-					ref += "." + q.chapter;
-				}
-				if (q.verse) {
-					ref += "." + q.verse;
-				}
-				location.hash = ref;
-			}
-		})
-		
-	$("input#goto").autocomplete({ source: sjs.books });
-		
-		
-});
-
-	function get(q) {
-
-			sjs.loading = true
-			$("#header").html(q.book.replace("_", " ") + " <img id='loadingImg' src='/img/ajax-loader.gif'/>")
-
-			$("#open").removeClass("boxOpen")
-			var getStr = "/texts/" + q.book
-			if (q.chapter) {
-				getStr += "." + q.chapter
-			}
-			if (q.verse) {
-				getStr += "." + q.verse
-			} // TODO handle toVerse only
-			if (q.toChapter) {
-				getStr += "-" + q.toChapter
-			}
-			if (q.toVerse) {
-				getStr += "." + q.toVerse
-			}
-			
-			$(".boxOpen").removeClass("boxOpen")
-			$("#layoutToggle, #languageToggle, #commentaryBox, #sourcesBox, #overlay").hide()
-			$("#goto").val("")
-			$("#sourcesWrapper").empty()
-			$(".open").remove()
-			sjs.el.$basetext.removeClass("noCommentary").html("")
-			$("#sourcesBox").removeClass("noCommentary")
-			$("#next, #prev").hide()
-
-			sjs.pages.current = 0
-			sjs.pages.count = 1
-
-			var ref = q.book + "." + q.chapter
-			if (ref in sjs.cache) {
-				buildView(sjs.cache[ref])
-			} else {
-				$.getJSON(getStr, buildView)	
-
-			}
-			
-	}
-
-
-	function buildView(data) {
-			$("#basetext").empty().removeClass("noCommentary versionCompare").show()
-			$("body").removeClass("newText")
-			$("#commentaryBox").removeClass("noCommentary")
-			$(".commentary").remove()
-			$("#commentaryBox").hide()
-			$("#addVersionHeader").hide()
-			$("#newVersion").hide()
-			$("#editButtons").hide()
-			$("#viewButtons").show()
-			$("#next, #prev").hide()
-			
-			if (data.error) {
-				$("#header").html(data.error);
-				return;
-			}
-			
-			sjs.cache[data.book + "." + data.chapter] = data
-			sjs.current = data
-			
-			book = data.book;
-			chapter = data.chapter;
-			$("#header").html(data.book)
-			
-			if (data.he) {
-				$("#languageToggle").show()
-			} else {
-				$("#languageToggle").hide()
-				$("#english").trigger("click")
-			}
-			
-			if (!$("#basetext").hasClass("bilingual")) $("#layoutToggle").show()
-			
-			if (data.type == "Mishna") $("#block").trigger("click")
-			
-			
-			basetext = basetextHtml(data.text, data.he, "")
-
-			
-			basetext = basetext || "No text for " + data.ref
-			basetext += "<div class='clear'></div>" 
-			$("#basetext").html(basetext)
-
-			sjs.el.$verses = $(".verse") 
-		
-			
-			$("#about").css("display", "inline-block")
-			$("#aboutTitle").html(sjs.current.versionTitle || sjs.current.heVersionTitle)
-			var source = sjs.current.versionSource || sjs.current.heVersionSource
-			$("#aboutSource").html("<a href='"+source+"'>"+source+"</a>")
-			
-			
-			// Prefetch Next and Prev
-			if (data.next) {
-				prefetch(data.next.ref)
-				$("#next").attr("data-ref", data.next.ref).show()
-			}
-			
-			if (data.prev) {
-				prefetch(data.prev.ref)
-				$("#prev").attr("data-ref", data.prev.ref).show()
-			}
-			
-		
-			// Parse Commentary into CommentaryBox
-			if (data.commentary.length) {
-				$("#sourcesWrapper").empty()
-				var colorAssignments = {}
-				sourceCounts = {}	
-
-				var commentaryHtml = ""
-				var sourcesHtml = ""
-				var n = 0;
-				for (var i = 0; i < data.commentary.length; i++) {
-					c = data.commentary[i]
-					
-					
-					// Give each Commentator a Color
-					var color;
-					if (!(c.category in colorAssignments)) {
-						colorAssignments[c.category] = n
-						sourceCounts[c.category] = 0
-						color = sjs.palette[colorAssignments[c.category]];
-						sourcesHtml = '<div class="source" data-category="' + c.category +
-							'" style="color:'+ color +
-							'"><span class="cName">'+
-							c.category+'</span><span class="count"></div>'
-						n++
-					}
-									
-					sourceCounts[c.category]++
-					
-					if (typeof(c.anchorText) == "undefined") {c.anchorText = ""}
-					c.text = wrapRefLinks(c.text)						
-					
-					commentaryHtml += "<span class='commentary' data-vref='" + c.anchorVerse + 
-						"' data-id='" + c.id +
-						"' data-source='" + c.source +
-						"' data-category='" + c.category +
-						"' data-ref='" + (c.ref || "") +
-						"'><span class='commentator refLink' style='color:" + color + "' data-ref='"+ c.ref +"'>" + c.commentator + 
-						":</span><span class='anchorText'>" + c.anchorText + 
-						"</span><span class='text'>" + c.text + "</span></span>"
-					
-					
-
-					
-					//Commentary verse numbering
-					//$(".commentary").last().prepend("<span class='commentaryNum'>" + c.refVerse + "</span>")
-				
-				} 
-
-				$("#commentaryViewPort").append(commentaryHtml)
-
-				$("#sourcesWrapper").append(sourcesHtml + "<div class='clear'></div>")
-				
-				// Build source counts
-				var sourceTotal = 0
-				for (category in sourceCounts) {
-					$(".count", '.source[data-category="'+category+'"]').text("("+sourceCounts[category]+")")
-					sourceTotal += sourceCounts[category]
-				}
-				
-				$("#sourceCount").text(sourceTotal)
-				
-				// Sort by data-ref
-				var $cb = $('#commentaryViewPort');
-				var $comments = $cb.children(".commentary").get();
-				$comments.sort(function(a, b) {
-
-				   var compA = parseInt($(a).attr("data-vref"))
-				   var compB = parseInt($(b).attr("data-vref"))
-				   return (compA < compB) ? -1 : (compA > compB) ? 1 : 0;
-				})
-				$.each($comments, function(idx, itm) { $cb.append(itm); });
-				$("#commentaryBox").show();										
-			
-			} else { // No Commentary
-				$("#sourceCount").text("0")
-				$("#basetext, #sourcesBox").addClass("noCommentary")
-				$("#commentaryBox").show().addClass("noCommentary")
-			}
-			$("#sourcesRange").html($("#header").text().split(":")[0])
-			$("#sourcesBox").show()	
-			$(window).bind("resize scroll", updateVisible)
-			sjs.loading = false
-			sjs.view = "scroll"
-			setScrollMap()
-			if (isTouchDevice()) {
-				//buildPagedView()
-				sjs.el.$verses.addClass("touchVerse")
-				// iScroll to highlight verse
-				updateVisible();
-
-			} else {
-
-				// Scroll to and highlight verse (if indicated)
-				if (data.sections.length > 1) {
-					$(window).scrollTop($(".verse[data-num='" + data.sections[1] + "']").position().top - 200);
-					lowlightOn(data.sections[1], data.toSections[1]);
-					$("#header").html(data.title + ":" + data.sections[1] + "-" + data.toSections[1])
-				} else {
-				updateVisible();
-
-				}
-			
-				
-			}
-
-			
-
-		} // ------- END Build View---------------
-
-
-
-		function basetextHtml(en, he, prefix) {
-			var basetext = ""
-			
-			// Step through English Text first
-			for (var i = 0; i < en.length; i++) {
-			  if (en[i] instanceof Array) {
-			    en[i] = en[i][0]
-			  }
-				var verseText = en[i] || "..."
-				if (i == 0 && verseText !== "…") {
-					var words = verseText.split(" ")
-					if (words.length > 2) {
-						verseText = "<span class='lfc'>" + words.slice(0,3).join(" ") + 
-							" </span>" + words.slice(3).join(" ")
-					} else {
-						verseText = "<span class=lfc'>" + words.join(" ") + "</span>"
-					}
-				}
-				var n = prefix + (i+1)
-
-				
-				if (typeof(verseText) == "object") {
-					var subHe = he.length > i ? he[i] : []
-					basetext += basetextHtml(verseText, subHe, n + ".")
-					continue
-				}
-				
-				verseText = wrapRefLinks(verseText)
-				var verse = '<span class="en">' + verseText + "</span>"
-				
-				if (he.length > i) {
-					verse += '<span class="he">' + he[i] + '</span><div class="clear"></div>'
-				}
-				
-				var verseNum = "<div class='verseNum'>" + n + "</div>"
-				
-				
-				basetext +=	'<span class="verse" data-num="'+ (prefix+n).split(".")[0] +'">' +
-					verseNum + verse + '</span>'
-
-			}
-			
-			// If English was empty, step throug Hebrew Text
-			if (!basetext && he.length) {
-				//TODO this shouldn't be here
-				$("#hebrew").trigger("click")
-				$("#languageToggle").hide()
-
-				for (var i = 0; i < he.length; i++) {
-					var n = prefix + (i+1)
-					var verseText =  "..."
-					var verse = '<span class="en">' + verseText + "</span>"
-					var heText = he[i] || "…"
-						
-					if (typeof(heText) == "object") {
-						var subHe = he.length > i ? he[i] : []
-						basetext += basetextHtml(verseText, suBhe, n + ".")
-						continue
-					}
-					
-					var verseNum = "<div class='verseNum'>" + n + "</div>"
-					
-					verse += '<span class="he">' + verseNum + heText + '</span><div class="clear"></div>'
-	
-					basetext +=	'<span class="verse" data-num="'+ (prefix+n).split(".")[0]  +'">' + verse + '</span>'
-
-				}
-			
-			}
-			
-		
-			return basetext
-		
-		}
-	
-		
-// ---------- Paged View --------------------
-		
-		function buildPagedView()  {
-			return
-			sjs.view = "paged"
-			var height = $(window).height() - 132;		
-			sjs.el.$basetext.css({"top": "112px", "height": height, "overflow": "hidden"})
-			$(".lfc").css("padding-top", "20px")	
-			$("#pages").remove()
-			sjs.el.$basetext.append("<div id='pages'><div class='page' style='left: 0px'></div></div>")
-			sjs.pages.count = 1
-			sjs.pages.current = sjs.pages.current || 0
-			sjs.el.$pages = $("#pages")
-			var nVerses = $(".verse").length
-			for (var i = 0; i < nVerses; i++) {
-				$("#basetext .verse:first").appendTo(".page:last")
-				if (overflows($(".page").last())) {
-					$("#pages").append("<div class='page'></div>")
-					sjs.pages.count++
-					$(".page").last().css("left", (sjs.el.$basetext.width() + 50) * ($(".page").length - 1))
-					$(".page").eq(-2).find(".verse:last").appendTo(".page:last")
-				}
-			
-			}
-			$(".verse").addClass("touchVerse")
-			if (sjs.pages.current) updatePage()
-			else updateVisible()	
-			sjs.loading = false
-
-		}
-		
-		function rebuildPagedView() {
-		
-			$(".verse").appendTo("#basetext")
-			buildPagedView()
-		
-		}
-		
-//  -------------------- Update Visible (Verse Count, Commentary) --------------------------
-	
-		function updateVisible() {
-			if (sjs.loading) {
-				return
-			}
-			
-			if (sjs.view == "scroll") { // Scroll View -- look for verse in view port
-				var $v = sjs.el.$verses
-				var $w = $(window);
-				var nVerses = $v.length;
-				var wTop = $w.scrollTop() + 50
-				var wBottom = $w.scrollTop() + $w.height()
-				
-				// Look for first visible 
-				for (var i = 0; i < sjs._verseHeights.length; i++) {
-					if (sjs._verseHeights[i] > wTop) {
-						sjs.visible.first = i + 1
-						break
-					}
-				}
-				
-				// look for last visible
-				for (var k=i+1; k < sjs._verseHeights.length; k++) {
-					if (sjs._verseHeights[k] > wBottom) {
-						sjs.visible.last = k - 1
-						break
-					}
-				}			
-				// Scroll commentary according to scroll map
-				
-				if ($(".lowlight").length) {
-				
-					var $first = $(".verse").not(".lowlight").eq(0)
-					var top = $(window).scrollTop() - $first.offset().top + 120 ;
-					var vref = $first.attr("data-num")
-					
-					sjs.el.$commentaryViewPort.clearQueue()
-						.scrollTo($(".commentary").not(".lowlight").eq(0), {duration: 0, offset: top})
-				} else {				
-					for (var i = 0; i < sjs._scrollMap.length; i++) {
-						if (wTop < sjs._scrollMap[i]) {
-							sjs.el.$commentaryViewPort.clearQueue()
-								.scrollTo($(".commentary").eq(i), 300)
-							break
-						}
-					}
-				}
-			
-			} else if (sjs.view == "paged") { // Page View -- look for verse in current page
-				sjs.visible.first = parseInt($(".page").eq(sjs.pages.current).find(".verse").first().attr("data-num"))
-				sjs.visible.last = parseInt($(".page").eq(sjs.pages.current).find(".verse").last().attr("data-num"))		
-			
-				// Fade commentary out and in)	
-				if (!sjs.loading) {
-					$("#commentaryBox").fadeOut(500)
-					$(".commentary").hide()
-					for ( i = sjs.visible.first; i <= sjs.visible.last; i++) {
-						$(".commentary[data-ref='" + i + "']").show()
-					}
-					$("#commentaryBox").fadeIn(500)	
-				}
-			}
-
-			// sjs.drawLines()
-			
-			/*for (var i = 0; i < nVerses; i++) {
-				var top = parseInt($v.eq(i).offset().top);
-				var wtop = parseInt($w.scrollTop());
-				if (top - wtop >= 80) {
-					if (firstVisible.verse != i) {
-						firstVisible.verse = i+1;
-						var $comments = $("#commentaryViewPort .commentary[data-ref=" + i + "]")
-						if ($comments.eq(0).length == 1) {
-							$("#commentaryViewPort").clearQueue();
-							$("#commentaryViewPort").scrollTo($comments.eq(0), 600)
-						}
-					}
-					break;
-				}
-			}
-
-			for (i = i; i < nVerses; i++) {
-				var bottom = $v.eq(i).offset().top + $v.eq(i).outerHeight();
-				var wbottom = $w.height() + $w.scrollTop(); 
-				if (bottom > wbottom) {
-					if (lastVisible.verse != i) {
-						lastVisible.verse = i + 1;					
-					}
-					break;	
-
-				}
-			}*/
-			
-			$("#header").html(sjs.current.book.replace("_", " ") + " " + sjs.current.chapter  + ":" + sjs.visible.first + "-" + sjs.visible.last)
-		
-		}
-	
-
-	
-	
-	function parseQuery(q) {
-		var response = {book: false, chapter: false, verse: false, to: false, toChapter: false, toVerse: false}
-		if (!q) return response
-		
-		var q = q.replace(/[.:]/g, " ").replace(/ +/, " ")
-		var toSplit = q.split("-")
-		var p = toSplit[0].split(" ")
-		
-		for (i = 0; i < p.length; i++) {
-			if (p[i].match(/\d+[ab]?/)) {
-				boundary = i;
-				break
-			}
-		}
-		
-		words = p.slice(0,i)
-		nums = p.slice(i)
-		
-		response.book = words.join("_")
-
-		if (nums.length) response.chapter = nums[0]
-		if (nums.length > 1) response.verse = nums[1]
-		
-		if (toSplit.length == 2) {
-			var cv = toSplit[1].split(" ")
-			if (cv.length == 2) {
-				response.toChapter = cv[0]
-				response.toVerse = cv[1]
-			} else if (cv.length == 1) {
-				response.toVerse = cv[0]
-				response.toChaptere = response.chapter
-			}
-		}
-		
-		return response;
-	}
-	
-	
-	function buildOpen($c, editMode) {
-		// Build modal text view
-		// if $c is present, create based on a .commentary
-		// if editMode, copy existing .open for editing
-		// if neither, build a modal for adding a new source
-		// This is a mess. 
-		
-		
-		if (editMode) {
-			var commentator = $(".open .commentator").text().substr(0, $(".open .commentator").text().length - 1)
-			var text = $(".open .text").text()
-			var anchorText = $(".open .anchorText").text()
-			var source = $(".open").attr("data-source")
-			$("#selectedVerse").text($(".open .openVerseTitle").text())
-		}
-		
-		$(".open").remove()
-		
-		
-		if ($c) {
-		// building a modal to read
-			$c.clone().hide().appendTo("body")
-				.removeClass("commentary").addClass("open")
-
-			
-			var $o	= $(".open");
-			var v = parseInt($o.attr("data-vref"))			
-			
-			
-			// prefetch ref links 
-			$o.find(".refLink").each(function() {
-				prefetch($(this).attr("data-ref"))	
-			})
-			
-		} else {
-		// building an editing modal
-			var ref = $("#selectedVerse").text()
-			var v = ref.split(":")[1]
-			
-			var html = 	'<div class="open edit"><div class="formRow" id="anchorForm"><span class="label">Anchor Words:</span>' +
-				'<input><span id="selectAnchor" class="button">Select</span></div>' +
-				'<div id="commentatorForm" class="formRow"><div class="label">Commentator or Text Title:</div>' +
-				'<input placeholder="e.g., Rashi, Brachot 32a, Bereshit Rabbah 3:4">'+
-				'<span class="section"></span><div class="msg"></div></div>' +
-				'<div id="addSourceText"></div>' +
-				'<div id="addSourceNewText"><div id="textForm" class="formRow"><div class="label">Text:</div><textarea></textarea></div>' +
-				'<div id="sourceForm" class="formRow">'+
-				'<div class="label">Source:</div><input placeholder="The book or website this text was copied from"></div></div>' +
-				'<div id="addSourceType" class="formRow">'+
-					'<div class="label">Source Type:</div><select>'+
-						'<option value="">Select type...</option>'+
-						'<option value="commentary">Commentary</option>'+
-						'<option value="quotation">Quotation</option>'+
-						'<option value="quotationSource">Quotation Source</option>'+
-						'<option value="allusion">Allusion</option>'+
-						'<option value="allusionSource">Allusion Source</option>'+
-						'<option value="context">Context</option>'+
-						'<option value="comparison">Comparison</option>'+
-						'<option value="other">Other...</option>'+
-					'</select><input id="otherType" placeholder=""></div>' +
-				'<div id="addSourceControls"><span id="addSourceSave" class="button">Add</span>'+
-				'<span id="addSourceCancel" class="button">Cancel</span></div>' +
-				'</div>'
-				
-
-			$("body").append(html)
-			
-			var $o = $(".open")
-			$o.css("max-height", "550px")
-			if (editMode) $o.removeClass("edit")
-
-			$("#commentatorForm input").autocomplete({ source: sjs.books, select: function() {
-				$("#commentatorForm input").blur()
-			}});
-			
-			$("#addSourceSave").click(handleSaveSource)
-			$("#addSourceType select").change(function() {
-				if ($(this).val() == "other") $("#otherType").show()
-				else $("#otherType").hide()
-			})
-			
-			function getBookSectionsSource() {
-	
-				if ($("#commentatorForm input").val() && ! find(" on ", $("#commentatorForm input").val())) {
-					$("#addSourceText").text("")
-					$("#addSourceNewText").hide()
-					$("#addSourceSave").hide()
-					$.getJSON("/index/" + $("#commentatorForm input").eq(0).val(), function(data) {
-						
-						if ("error" in data) {
-							$("#commentatorForm .section").html(data.error)
-						} else {
-							sjs.editing["index"] = data
-							$("#textForm textarea").val("")
-							$("#commentatorForm input").eq(0).val(data.title)
-							if (data.categories[0] == "Commentary") {
-								$("#commentatorForm input").eq(0).val(data.title + " on " + sjs.add.source.ref)
-								$("#addSourceNewText").show()
-								$("#commentatorForm .section").html()
-								$("#commentatorForm input").eq(0).css("width", "350px")
-
-
-							} else {
-								sectionsHtml = ""	
-								for (var i = 0 ; i < data.sections.length; i++) {
-									sectionsHtml += data.sections[i] + ": <input>"
-								}
-								$("#commentatorForm .section").html(sectionsHtml)
-
-								$("#commentatorForm input").eq(0).css("width", "120px")
-								$("#commentatorForm .section input").eq(0).focus()
-
-							}
-
-
-						
-							$("#commentatorForm .section input").blur(function() {
-								var vals = []
-								for (i = 0 ; i < $("#commentatorForm input").length ; i++) {
-									var  v = $("#commentatorForm input").eq(i).val()
-									if (v) vals.push(v)
-									else return
-								}
-								ref = vals.join(".")
-								$("#commentatorForm .msg").text("Looking for " + ref)
-								$("#addSourceText").text()
-								$.getJSON("/texts/"+makeRef(parseQuery(ref)), function(data) {
-									// See if we have this text
-									if (data.error) {
-										// error from server
-										$("#commentatorForm .msg").text(data.error)
-										return
-									}
-									if (!data.text || !data.text[data["sections"][1]]) {
-										// know about it, but don't have it
-										$("#addSourceNewText").show()
-										$("#addSourceSave").hide()
-										$("#addSourceText").text("")
-										$("#commentatorForm .msg").text("Sefaria doesn't have this text. Please enter it below.")
-									} else {
-										// here it is
-										$("#addSourceText").text(data.text[data["sections"][1]])
-										$("#commentatorForm .msg").text("")
-										$("#addSourceSave").show()
-										$("#addSourceType").show()
-									}
-
-				
-									
-								})
-								
-							})
-						
-						}
-					})
-				}
-			
-			}
-			$("#commentatorForm input").blur(getBookSectionsSource)
-			$("#commentatorForm input").live("keypress", function(e) {
-				if (e.keyCode == 13) $(this).trigger("blur")
-			})			
-			
-
-				
-			$("#selectAnchor").toggle(function() {
-				$o.addClass("selectingAnchor")
-				$(this).text("OK")
-			}, function() {
-				$o.removeClass("selectingAnchor")
-				if ($("#anchorForm input").val()) {
-					$(this).text("Change")
-					$("#anchorForm input").show()
-				} else {
-					$(this).text("Select")
-				}
-
-			})
-	
-		}
-		
-		if (editMode) {
-			$("#commentatorForm input").val(commentator)
-			$("#anchorForm input").val(anchorText)
-			if (anchorText) $("#anchorForm input").show()
-			$("#textForm textarea").val(text)
-			$("#sourceForm input").val(source)
-			$("#addSourceSave").text("Save")
-
-		}
-		var verse = $(".verse").eq(v-1).find(".en").text();
-		var title = $("#header").html()
-		title = title.split(":")
-		title = title[0] + ":" + v
-		
-		$o.prepend("<br>")
-			.prepend("<div class='openVerse'>" + (verse.length > 810 ? verse.slice(0,810) + "..." : verse) + "</div>");
-		if ($o.hasClass("edit")) title = "Add a source to " + title
-		$o.prepend("<div class='openVerseTitle'>"+title+"</div>");
-
-		
-		var h = $o.height();
-		var w = $o.width();
-		var mh = parseInt($o.css("max-height"));
-		var p = parseInt($o.css("padding-top"));
-		var pl = parseInt($o.css("padding-left"));
-		var wh = $(window).height();
-		var ww = $(window).width();
-
-		if (h + (2*p) >= mh) {
-			$o.wrapInner("<div class='openBottom' />");
-			$o.children().eq(0).height(h - p)
-			$o.append('<div class="openScrollCtl"> \
-				<img src="/img/up.png" class="up"/> \
-				<img src="/img/down.png" class="down"/> \
-			</div>');
-		} else {
-			
-		}
-		
-		$o.css("top",  (wh - (h+(2*p))) / 2.2 + "px");
-		$o.css("left", (ww - (w+(2*pl))) / 2 + "px");
-		
-		if ($c) {
-			$o.append("<div class='editLink'>Edit</div>")	
-		} else {
-			//select anchor words	
-		 	var words = verse.split(" ")
-		 	// wrap each word in verse 
-		 	var html = ""
-		 	for (var i = 0; i < words.length; i++) {
-		 		html += '<span class="selectWord">' + words[i] + "</span> "
-		 	}
-		 	 
-		 	html = $.trim(html)
-		 	 
-			$(".openVerse").html(html)
-			$(".selectWord").click(function() {
-			
-				if (!$(".selectWord.lowlight").length){
-					$(".selectWord").addClass("lowlight")				
-				}
-				
-				if ($(this).hasClass("lowlight")) {
-					$(this).removeClass("lowlight")
-				} else {
-					$(this).addClass("lowlight")
-				}
-			
-				var anchorWords = ""
-			
-				$(".selectWord").each(function() {
-					if (!$(this).hasClass("lowlight")) {
-						anchorWords += $(this).text() + " "
-					}
-				})
-				
-				$("#anchorForm input").val(anchorWords)
-				})
-				
-				return false
-
-		}
-		
-		$o.show();
-		$("#overlay").show()
-		return false
-	}
-	
-
-	function wrapRefLinks(text) {
-		
-		var refReStr = "(" + sjs.books.join("|") + ") (\\d+):(\\d+)([\\-–]\\d+(:\\d+)?)?"
-		var refRe = new RegExp(refReStr, "g")
-		var refText = text.replace(refRe, '<span class="refLink" data-ref="$1.$2.$3$4">$1 $2:$3$4</span>')
-		return refText
-		
-	}
-	
-	function readSource() {
-		
-		
-		var source = {}
-		var ref1 = sjs.add.source.ref.replace(":", ".") 
-		var vals = []
-		for (i = 0 ; i < $("#commentatorForm  input").length ; i++) {
-			var  v = $("#commentatorForm  input").eq(i).val()
-			if (v) vals.push(v)
-			else return
-		}
-		var ref2 = vals.join(".")
-		
-		source["refs"] = [ref1, ref2]
-		delete source.ref
-		source["anchorText"] = $("#anchorForm input").val()
-		source["type"] = $("#addSourceType select").val()
-		if (source["type"] == "other") source["type"] = $("#otherType").val()
-		if (source["type"] == "quotationSource" || source["type"] == "allusionSource" ) {
-			source["refs"] = source["refs"].reverse()
-			source["type"] = source["type"].slice(0,-6)		
-		}
-
-		// source["text"] = $("#textForm textarea").val()
-		// source["source"] = $("#sourceForm input").val()
-		// TODO language detection
-		// source["language"] = "en"
-				
-		return source
-		
-	}
-	
-	function handleSaveSource() {
-		var source = readSource()
-		
-		console.log(source)
-		
-		// TODO validaite source (or should that be in readSource?)
-		
-		saveSource(source)
-	
-		// TODO save text if new
-	}
-	
-	function saveSource(source) {
-	 	postJSON= JSON.stringify(source);
- 	
-		$.post("/links", {"json": postJSON}, function(data) {
-			if (data.error) {
-				alert(data.error)
-			} else if (data) {
-				$(".open").remove()
-				$("#overlay").hide()
-				
-				if (!sjs.current.commentary) {
-					sjs.current.commentary = [data]
-				} else {
-					
-					for (var i = 0; i < sjs.current.commentary.length; i++) {
-						if (sjs.current.commentary[i].id == data.id) {
-							sjs.current.commentary.splice(i, 1)
-						}
-					}
-					sjs.current.commentary.push(data)
-
-				}
-				buildView(sjs.current)
-			} else {
-				alert("Sorry, there was a problem saving your source")
-			}
-		})
-	}
-	
-	
-	function makeRef(q) {
-		var ref = q.book.replace(" ", "_");
-		if (q.chapter) {
-			ref += "." + q.chapter;
-		}
-		if (q.verse) {
-			ref += "." + q.verse;
-		}
-		if (q.toChapter) {
-			ref += "-" + q.toChapter + "." + q.toVerse
-		} else if (q.toVerse) {
-			ref += "-" + q.toVerse
-		}
-		
-		return ref
-	}
-	
-	function refHash(q) {
-		return "/" + makeRef(q);
-	}
-
-
-// Check if a div is overflowing
-// TODO: don't assume $div is absolute
-
-	function overflows($div) {
-		var h = $div.height();
-		var $children = $div.children();
-		for ( var i = 0; i < $children.length; i++) {
-			var $c = $children.eq(i)
-			if ($c.position().top + $c.outerHeight() > h ) {
-				return true;
-			}
-		}
-		return false;
-	}
-
-// Determine is an element is scroll visible
-// TODO: don't assume the parent is the scroll window
-
-	function isScrollVis($div) {
-		var t = $div.offset().top
-		var h = $div.parent().outerHeight();
-		var pt = $div.parent().offset().top;
-		
-		if (t < pt) return false;
-		if (t > pt + h) return false;
-		
-		return true;	
-	}
-
-
-	function heightAtChar(n) {
-	// Not fully working
-		n++
-		var text = $("#newVersion").val()
-		text = text.substr(0,n) + "<span id='heightMarker'/>" + text.substr(n)
-		text = text.replace(/\n/g, "<br>")
-		sjs.el.$newVersionMirror.html(text).show()
-		
-		var top = $("#heightMarker").offset().top
-		
-		$("#newVersionMirror").hide()
-		
-		$("#dot").remove()
-		
-		$("<div id='dot'/>").appendTo("body")
-			.css({"position": "absolute", 
-				"height": "10px",
-				"width": "10px",
-				"left": "50%",
-				"background": "red",
-				"top": top})
-		return top;
-		
-		
-		
-	}
-	
-	function heightAtGroup(n) {
-	
-	
-		var text = sjs.el.$newVersion.val()
-				
-		text = "<span class='heightMarker'>" + text
-		text = text.replace(/(\n+)([^\n])/g, "</span>$1<span class='heightMarker'>$2")
-		text = text.replace(/\n/g, "<br>")
-		text = text + "</span>"
-
-
-		sjs.el.$newVersionMirror.html(text)
-		
-		if (n >= $(".heightMarker").length) return false;
-
-		
-		sjs.el.$newVersionMirror.show()
-		
-		var top = $(".heightMarker").eq(n).offset().top
-		
-		sjs.el.$newVersionMirror.hide()
-		
-		return top;
-		
-		
-		
-	}
-
-	function syncTextGroups($target) {
-		
-		
-		var verses = $target.length
-	
-		for (var i = 1; i < verses; i++) {
-
-		
-			vTop = $target.eq(i).offset().top
-			
-			tTop = heightAtGroup(i)
-
-			if (!tTop) return
-			
-			// Text is above matching line
-			if (vTop < tTop) {
-				
-				var marginBottom = parseInt($target.eq(i-1).css("margin-bottom")) + (tTop-vTop)
-				
-				$target.eq(i-1).css("margin-bottom", marginBottom + "px")
-				
-			
-			// Matching line is above text	
-			} else if (tTop < vTop) {
-				// Try to reset border above and try cycle again
-				if (parseInt($target.eq(i-1).css("margin-bottom")) > 32) {
-					$target.eq(i-1).css("margin-bottom", "32px")
-					i--
-					continue
-				}
-				// Else add an extra new line to push down text and try again
-				var text = sjs.el.$newVersion.val()
-				
-				var regex = new RegExp("\n+", "g")
-					
-				for (var k = 0; k < i; k++) {
-					var m = regex.exec(text)
-				}
-				
-				text = text.substr(0, m.index) + "\n" + text.substr(m.index)
-				
-				var cursorPos = sjs.el.$newVersion.caret().start
-				sjs.el.$newVersion.val(text)
-					.caret({start: cursorPos+1, end: cursorPos+1})
-				
-				i--
-				
-			}
-		
-		
-		}
-	
->>>>>>> 455858ce
-	
-	<script type="text/javascript">
-	
-	  var _gaq = _gaq || [];
-	  _gaq.push(['_setAccount', 'UA-24447636-1']);
-	  _gaq.push(['_trackPageview']);
-	
-	  (function() {
-	    var ga = document.createElement('script'); ga.type = 'text/javascript'; ga.async = true;
-	    ga.src = ('https:' == document.location.protocol ? 'https://ssl' : 'http://www') + '.google-analytics.com/ga.js';
-	    var s = document.getElementsByTagName('script')[0]; s.parentNode.insertBefore(ga, s);
-	  })();
-	
-	</script>
-</head>
-
-<body>
-	<div id="overlay"></div>
-		<div id="top" class='gradient'>
-			<div id="search" class="menuAnchor">
-				<div id="searchIcon"><img src="/img/search.png" /></div>
-				<div  class="menuConnector"></div>
-				<div id="searchBox" class="anchoredMenu">
-					Search Texts:
-					<input id="searchForm" />
-				</div>
-			</div>
-			<div id="topButtons">
-				<div id="viewButtons">
-					<span id="biLayoutToggle" class="toggle"><span id="heLeft" class="toggleOption gradient active"><img src="/img/backs.png"></span><span id="enLeft" class="toggleOption gradient"><img src="/img/faces.png"></span></span>
-					
-					<span id="layoutToggle" class="toggle"><span id="inline" class="toggleOption gradient active"><img src="/img/paragraph.png"></span><span id="block" class="toggleOption gradient"><img src="/img/lines.png"></span></span>
-
-					<span id="languageToggle" class="toggle"><span id="english" class="toggleOption gradient active"><img src="/img/english.png"></span><span id="bilingual" class="toggleOption gradient"><img src="/img/bilingual.png"></span><span id="hebrew" class="toggleOption gradient"><img src="/img/hebrew.png"></span></span>
-
-
-				</div>
-				<div id="editButtons">
-					<span id='addVersionCancel' class='button gradient'>Cancel</span><span id="addVersionSave" class='button gradient'>Save</span>
-				</div>
-
-			</div>
-				<span id="open" class="menuAnchor">
-					<div id="openIcon"><img src="/img/book.png"></div>
-					<div class="menuConnector"></div>
-					<div id="gotoBox" class="anchoredMenu">
-			
-						<div class="top">
-							<div class="dialogTitle">Open a Text:</div>
-							<input id="goto" />
-							<div id="openEg">e.g., Proverbs, Psalms 4, Leviticus 6:2, Pirkei Avot 1:5, Berachot 2b</div>	
-
-						</div>
-						
-							<div class="navBox">
-								<div class="name">Torah</div>
-								<div class="zipBox">
-								<ul>
-									<li class="refLink">Genesis</li>
-									<li class="refLink">Exodus</li>
-									<li class="refLink">Leviticus</li>
-									<li class="refLink">Numbers</li>
-									<li class="refLink">Deuteronomy</li>
-								</ul>
-								</div>
-							</div>
-							
-							
-							<div class="navBox">
-								<div class="name">Prophets</div>
-								<div class="zipBox">	
-									<ul class="col">
-									    <li class="refLink">Joshua</li>
-									    <li class="refLink">Judges</li>
-									    <li class="refLink">I Samuel</li>
-										<li class="refLink">II Samuel</li>
-									    <li class="refLink">I Kings</li>
-										<li class="refLink">II Kings</li>
-										<li class="refLink">Isaiah</li>
-										<li class="refLink">Jeremiah</li>
-										<li class="refLink">Ezekiel</li>
-										<li class="refLink">Hosea</li>
-										<li class="refLink">Joel</li>
-									</ul class="col">
-									<ul class="col">
-										<li class="refLink">Amos</li>
-										<li class="refLink">Obadiah</li>
-										<li class="refLink">Jonah</li>
-										<li class="refLink">Micah</li>
-										<li class="refLink">Nahum</li>
-										<li class="refLink">Habakkuk</li>
-										<li class="refLink">Zephaniah</li>
-										<li class="refLink">Haggai</li>
-										<li class="refLink">Zechariah</li>
-										<li class="refLink">Malachi</li>
-									</ul>
-									<div class="clear"></div>
-								</div>
-							</div>
-							
-							<div class="navBox">
-								<div class="name">Writings</div>
-								<div class="zipBox">
-									<ul class="col">
-										<li class="refLink">Psalms</li>
-										<li class="refLink">Proverbs</li>
-										<li class="refLink">Job</li>
-										<li class="refLink">Song of Songs</li>
-										<li class="refLink">Ruth</li>
-										<li class="refLink">Lamentations</li>
-										<li class="refLink">Ecclesiastes</li>
-									</ul>
-									<ul class="col">
-										<li class="refLink">Esther</li>
-										<li class="refLink">Daniel</li>
-										<li class="refLink">Ezra</li>
-										<li class="refLink">Nehemiah</li>
-										<li class="refLink">I Chronicles</li>
-										<li class="refLink">II Chronicles</li>
-									</ul>
-									<div class="clear"></div>
-								</div>
-							</div>
-							
-							<div class="navBox">
-								<div class="name">Mishna</div>
-								<div class="zipBox">
-	<div class='sederBox'><span class='seder'>Seder Zeraim:</span> <span class='refLink mishna'>Berakhot</span>, <span class='refLink mishna'>Peah</span>, <span class='refLink mishna'>Demai</span>, <span class='refLink mishna'>Kilayim</span>, <span class='refLink mishna'>Sheviit</span>, <span class='refLink mishna'>Terumot</span>, <span class='refLink mishna'>Maasrot</span>, <span class='refLink mishna'>Maaser Sheni</span>, <span class='refLink mishna'>Challah</span>, <span class='refLink mishna'>Orlah</span>, <span class='refLink mishna'>Bikkurim</span></div><div class='sederBox'><span class='seder'>Seder Moed:</span> <span class='refLink mishna'>Shabbat</span>, <span class='refLink mishna'>Eruvin</span>, <span class='refLink mishna'>Pesachim</span>, <span class='refLink mishna'>Shekalim</span>, <span class='refLink mishna'>Yoma</span>, <span class='refLink mishna'>Sukkah</span>, <span class='refLink mishna'>Beitzah</span>, <span class='refLink mishna'>Rosh Hashanah</span>, <span class='refLink mishna'>Taanit</span>, <span class='refLink mishna'>Megillah</span>, <span class='refLink mishna'>Moed Katan</span>, <span class='refLink mishna'>Chagigah</span></div><div class='sederBox'><span class='seder'>Seder Nashim:</span> <span class='refLink mishna'>Yevamot</span>, <span class='refLink mishna'>Ketubot</span>, <span class='refLink mishna'>Nedarim</span>, <span class='refLink mishna'>Nazir</span>, <span class='refLink mishna'>Sotah</span>, <span class='refLink mishna'>Gittin</span>, <span class='refLink mishna'>Kiddushin</span></div><div class='sederBox'><span class='seder'>Seder Nezikin:</span> <span class='refLink mishna'>Bava Kamma</span>, <span class='refLink mishna'>Bava Metzia</span>, <span class='refLink mishna'>Bava Batra</span>, <span class='refLink mishna'>Sanhedrin</span>, <span class='refLink mishna'>Makkot</span>, <span class='refLink mishna'>Shevuot</span>, <span class='refLink mishna'>Eduyot</span>, <span class='refLink mishna'>Avodah Zarah</span>, <span class='refLink mishna'>Avot</span>, <span class='refLink mishna'>Horayot</span></div><div class='sederBox'><span class='seder'>Seder Kodashim:</span> <span class='refLink mishna'>Zevachim</span>, <span class='refLink mishna'>Menachot</span>, <span class='refLink mishna'>Chullin</span>, <span class='refLink mishna'>Bekhorot</span>, <span class='refLink mishna'>Arakhin</span>, <span class='refLink mishna'>Temurah</span>, <span class='refLink mishna'>Keritot</span>, <span class='refLink mishna'>Meilah</span>, <span class='refLink mishna'>Tamid</span>, <span class='refLink mishna'>Middot</span>, <span class='refLink mishna'>Kinnim</span></div><div class='sederBox'><span class='seder'>Seder Tahorot:</span> <span class='refLink mishna'>Kelim</span>, <span class='refLink mishna'>Oholot</span>, <span class='refLink mishna'>Negaim</span>, <span class='refLink mishna'>Parah</span>, <span class='refLink mishna'>Tahorot</span>, <span class='refLink mishna'>Mikvaot</span>, <span class='refLink mishna'>Niddah</span>, <span class='refLink mishna'>Makhshirin</span>, <span class='refLink mishna'>Zavim</span>, <span class='refLink mishna'>Tevul Yom</span>, <span class='refLink mishna'>Yadayim</span>, <span class='refLink mishna'>Oktzin</span></div>
-								</div>
-							</div>
-							
-							<div class="navBox">
-								<div class="name">Talmud</div>
-								<div class="zipBox">
-							<div class='sederBox'><span class='seder'>Seder Zeraim:</span> <span class='refLink'>Berakhot</span></div><div class='sederBox'><span class='seder'>Seder Moed:</span> <span class='refLink'>Shabbat</span>, <span class='refLink'>Eruvin</span>, <span class='refLink'>Pesachim</span>, <span class='refLink'>Rosh Hashanah</span>, <span class='refLink'>Yoma</span>, <span class='refLink'>Sukkah</span>, <span class='refLink'>Beitzah</span>, <span class='refLink'>Taanit</span>, <span class='refLink'>Megillah</span>, <span class='refLink'>Moed Katan</span>, <span class='refLink'>Chagigah</span></div><div class='sederBox'><span class='seder'>Seder Nashim:</span> <span class='refLink'>Yevamot</span>, <span class='refLink'>Ketubot</span>, <span class='refLink'>Nedarim</span>, <span class='refLink'>Nazir</span>, <span class='refLink'>Sotah</span>, <span class='refLink'>Gittin</span>, <span class='refLink'>Kiddushin</span></div><div class='sederBox'><span class='seder'>Seder Nezikin:</span> <span class='refLink'>Bava Kamma</span>, <span class='refLink'>Bava Metzia</span>, <span class='refLink'>Bava Batra</span>, <span class='refLink'>Sanhedrin</span>, <span class='refLink'>Makkot</span>, <span class='refLink'>Shevuot</span>, <span class='refLink'>Avodah Zarah</span>, <span class='refLink'>Horayot</span></div><div class='sederBox'><span class='seder'>Seder Kodashim:</span> <span class='refLink'>Zevachim</span>, <span class='refLink'>Menachot</span>, <span class='refLink'>Chullin</span>, <span class='refLink'>Bekhorot</span>, <span class='refLink'>Arakhin</span>, <span class='refLink'>Temurah</span>, <span class='refLink'>Keritot</span>, <span class='refLink'>Meilah</span>, <span class='refLink'>Tamid</span></div><div class='sederBox'><span class='seder'>Seder Tahorot:</span> <span class='refLink'>Niddah</span></div>
-							
-								</div>
-							</div>
-							<div class="navBox">
-								<div class="name">Midrash</div>
-								<div class="zipBox"></div>
-							</div>
-							<div class="navBox">
-								<div class="name">Halacha</div>
-								<div class="zipBox">
-									<ul>
-										<li class="refLink">Mishneh Torah</li>
-										<li class="refLink">Shulchan Aruch</li>
-										<li class="refLink">Arukh ha-Shulchan</li>
-										<li class="refLink">Mishna Berura</li>
-									</ul>
-									<ul class="col">
-									</ul>
-									<div class="clear"></div>
-								</div>
-							</div>
-							<div class="navBox">
-								<div class="name">Kabbalah</div>
-								<div class="zipBox"></div>
-							</div>
-							<div class="navBox">
-								<a id="sheetsLink" href="/sheets">Source Sheets</a>
-
-							</div>
-						
-						</div>
-					</span> <!-- open -->
 					
 			<div id="header">Loading...</div>
 			<div id="sectionNav">
