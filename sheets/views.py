from django.template import Context, loader, RequestContext
from django.shortcuts import render_to_response, get_object_or_404
from django.http import HttpResponse, HttpResponseRedirect
from django.views.decorators.csrf import ensure_csrf_cookie
from django.core.urlresolvers import reverse
from django.utils import simplejson as json
from django.contrib.auth.models import User
from sefaria.texts import *
from sefaria.sheets import *
from sefaria.util import *


@ensure_csrf_cookie
def new_sheet(request):
	return render_to_response('sheets.html', {"can_edit": True,
												"new_sheet": True,
											    "current_url": request.get_full_path}, RequestContext(request))


@ensure_csrf_cookie
def view_sheet(request, sheet_id):
	sheet = get_sheet(sheet_id)
	can_edit = sheet["owner"] == request.user.id or sheet["status"] in (PUBLIC_SHEET_EDIT,)
	owner = User.objects.get(id=sheet["owner"])
<<<<<<< HEAD
	author = owner.first_name + " " + owner.last_name if owner else "Someone Mysterious"
=======
	author = owner.first_name + " " + owner.last_name
>>>>>>> be37bd36
	return render_to_response('sheets.html', {"sheetJSON": json.dumps(sheet), 
												"can_edit": can_edit, 
												"title": sheet["title"],
												"author": author,
												"current_url": request.get_full_path}, RequestContext(request))


def sheet_list_api(request):
	# Show list of available sheets
	if request.method == "GET":
		return jsonResponse(sheet_list())

	# Save a sheet
	if request.method == "POST":
		if not request.user.is_authenticated():
			return jsonResponse({"error": "You must be logged in to save."})
		
		j = request.POST.get("json")
		if not j:
			return jsonResponse({"error": "No JSON given in post data."})
		sheet = json.loads(j)
		if "id" in sheet:
			existing = get_sheet(sheet["id"])
			if existing["owner"] != request.user.id and not existing["status"] in (LINK_SHEET_EDIT, PUBLIC_SHEET_EDIT):
				return jsonResponse({"error": "You don't have permission to edit this sheet."})
		
		return jsonResponse(save_sheet(sheet, request.user.id))


def user_sheet_list_api(request, user_id):
	if int(user_id) != request.user.id:
		return jsonResponse({"error": "You are not authorized to view that."})
	return jsonResponse(sheet_list(user_id))


def sheet_api(request, sheet_id):
	if request.method == "GET":
		sheet = get_sheet(int(sheet_id))
		can_edit = sheet["owner"] == request.user.id or sheet["status"] in (PUBLIC_SHEET_VIEW, PUBLIC_SHEET_EDIT)
		return jsonResponse(sheet, {"can_edit": can_edit})

	if request.method == "POST":
		return jsonResponse({"error": "TODO - save to sheet by id"})


def add_to_sheet_api(request, sheet_id):
	ref = request.POST.get("ref")
	if not ref:
		return jsonResponse({"error": "No ref given in post data."})
	return jsonResponse(add_to_sheet(int(sheet_id), ref))<|MERGE_RESOLUTION|>--- conflicted
+++ resolved
@@ -22,11 +22,7 @@
 	sheet = get_sheet(sheet_id)
 	can_edit = sheet["owner"] == request.user.id or sheet["status"] in (PUBLIC_SHEET_EDIT,)
 	owner = User.objects.get(id=sheet["owner"])
-<<<<<<< HEAD
-	author = owner.first_name + " " + owner.last_name if owner else "Someone Mysterious"
-=======
 	author = owner.first_name + " " + owner.last_name
->>>>>>> be37bd36
 	return render_to_response('sheets.html', {"sheetJSON": json.dumps(sheet), 
 												"can_edit": can_edit, 
 												"title": sheet["title"],
