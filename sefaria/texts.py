# -*- coding: utf-8 -*-

import sys
import pymongo
from bson.objectid import ObjectId
import re 
import copy
from settings import *
from datetime import datetime
import simplejson as json
from pprint import pprint
<<<<<<< HEAD
import operator
=======
from history import *
>>>>>>> e3e910f5

connection = pymongo.Connection()
db = connection[SEFARIA_DB]
db.authenticate(SEFARIA_DB_USER, SEFARIA_DB_PASSWORD)

# Simple Caches for indices and parsed refs and table of contents
indices = {}
parsed = {}
toc = {}


def get_index(book):
	"""
	Return index information about 'book', but not the text. 
	
	If 'book' is absent return the set of known book titles.
	"""
	res = indices.get(book)
	if res:
		return copy.deepcopy(res)

	book = (book[0].upper() + book[1:]).replace("_", " ")
	i = db.index.find_one({"titleVariants": book})
	
	if i:
		del i["_id"]
		indices[book] = copy.deepcopy(i)
		return i
	
	# Try matching "Commentator on Text" e.g. "Rashi on Genesis"
	commentators = db.index.find({"categories.0": "Commentary"}).distinct("titleVariants")
	books = db.index.find({"categories.0": {"$ne": "Commentary"}}).distinct("titleVariants")

	commentatorsRe = "^(" + "|".join(commentators) + ") on (" + "|".join(books) +")$"
	match = re.match(commentatorsRe, book)
	if match:
		bookIndex = get_index(match.group(2))
		i = {"title": match.group(1) + " on " + bookIndex["title"],
				 "categories": ["Commentary"]}
		i = dict(bookIndex.items() + i.items())
		i["sectionNames"].append("Comment")
		i["titleVariants"] = [i["title"]]
		i["commentaryBook"] = bookIndex["title"]
		i["commentator"] = match.group(1)
		indices[book] = copy.deepcopy(i)
		return i		
	
	return {"error": "Unknown text: '%s'." % book}


def get_text_titles():
	titles = db.index.distinct("titleVariants")
	titles.extend(db.index.distinct("maps.from"))
	return titles


def table_of_contents():
	if toc:
		return toc

	indexCur = db.index.find().sort([["order.0", 1]])
	for i in indexCur:
		cat = i["categories"][0] or "Other"
		depth = len(i["categories"])
	
		text = {
			"order": i["order"][0] if "order" in i else 0,
			"title": i["title"],
			"length": i["length"] if "length" in i else 0,
		}

		if depth < 2:
			if not cat in toc:
				toc[cat] = []
			if isinstance(toc[cat], list):
				toc[cat].append(text)
			else:
				toc[cat]["Other"].append(text)
		else:
			if not cat in toc:
				toc[cat] = {}
			elif isinstance(toc[cat], list):
				uncat = toc[cat]
				toc[cat] = {"Other": uncat}

			cat2 = i["categories"][1]

			if cat2 not in toc[cat]:
				toc[cat][cat2] = []
			toc[cat][cat2].append(text)

	return toc


def list_depth(x):
	# returns 1 for [], 2 for [[]], etc.
	# special case: doesn't count a level unless all elements in
	# that level are lists, e.g. [[], ""] has a list depth of 1
	if len(x) > 0 and all(map(lambda y: isinstance(y, list), x)):
		return 1 + list_depth(x[0])
	else:
		return 1


def merge_translations(text, sources):
	# This is a recursive function that merges the text in multiple
	# translations to fill any gaps and deliver as much text as
	# possible.
	depth = list_depth(text)
	if depth > 2:
		results = []
		for x in range(max(map(len, text))):
			translations = map(None, *text)[x]
			remove_nones = lambda x: x or []
			results.append(merge_translations(map(remove_nones, translations)))
		return results
	elif depth == 1:
		text = map(lambda x: [x], text)
	merged = map(None, *text)
	text = []
	text_sources = []
	for verses in merged:
		max_index, max_value = max(enumerate(verses), key=operator.itemgetter(1))
		text.append(max_value)
		text_sources.append(sources[max_index])
	return [text, text_sources]


def text_from_cur(ref, textCur, context):
	"""
	Take a ref and DB cursor of texts and construcut a text to return out of what's available. 
	Merges text fragments when necessary so that the final version has maximum text.
	"""
	text = []
	sources = []
	for t in textCur:
		try:
			# these lines dive down into t until the
			# text is found
			result = t['chapter'][0]
			# does this ref refer to a range of text
			is_range = ref["sections"] != ref["toSections"]
			if result == "" or result == []:
				continue
			if len(ref['sections']) < len(ref['sectionNames']) or context == 0 and not is_range:
				sections = ref['sections'][1:]
			else:
				# include surrounding text
				sections = ref['sections'][1:-1]
			for i in sections:
				result = result[int(i) - 1]
			if is_range and context == 0:
				start = ref["sections"][-1] - 1
				end = ref["toSections"][-1]
				result = result[start:end]
			text.append(result)
			sources.append(t.get("versionTitle") or "")
			ref["versionTitle"] = t.get("versionTitle") or ""
			ref["versionSource"] = t.get("versionSource") or ""
		except IndexError:
			# this happens when t doesn't have the text we're looking for
			pass
	if list_depth(text) == 1:
		while '' in text:
			text.remove('')
	if len(text) == 0:
		ref['text'] = []
	elif len(text) == 1:
		ref['text'] = text[0]
	elif len(text) > 1:
		# these two lines merge multiple lists into
		# one list that has the minimum number of gaps.
		# e.g. [["a", ""], ["", "b", "c"]] becomes ["a", "b", "c"]
		ref['text'], ref['sources'] = merge_translations(text, sources)
	return ref


def get_text(ref, context=1, commentary=True, version=None, lang=None):
	
	r = parse_ref(ref)
	if "error" in r:
		return r

	try:
		skip = r["sections"][0] - 1
	except IndexError:
		skip = 0
	limit = 1

	# Look for a specified version of this text
	if version and lang:
		textCur = db.texts.find({"title": r["book"], "language": lang, "versionTitle": version}, {"chapter": {"$slice": [skip, limit]}})
		r = text_from_cur(r, textCur, context)
	else:
		# search for the book - TODO: look for a stored default version
		textCur = db.texts.find({"title": r["book"], "language": "en"}, {"chapter": {"$slice": [skip, limit]}})
		r = text_from_cur(r, textCur, context)
		
		# check for Hebrew - TODO: look for a stored default version
		heCur = db.texts.find({"title": r["book"], "language": "he"}, {"chapter": {"$slice": [skip,limit]}})
		heRef = text_from_cur(copy.deepcopy(r), heCur, context)

		r["he"] = heRef.get("text") or []
		r["heVersionTitle"] = heRef.get("versionTitle") or ""
		r["heVersionSource"] = heRef.get("versionSource") or ""

	if commentary:
		if r["type"] == "Talmud":
			searchRef = r["book"] + " " + section_to_daf(r["sections"][0])
		else:
			sections = ".".join("%s" % s for s in r["sections"][:len(r["sectionNames"])-1])
			searchRef = r["book"] + "." + sections if len(sections) else "1"
		links = get_links(searchRef)
		r["commentary"] = links if "error" not in links else []
	
	if "shorthand" in r:
		r["book"] = r["shorthand"]
		d = r["shorthandDepth"]
		for key in ("sections", "toSections", "sectionNames"):
			r[key] = r[key][d:]		
			
	if r["type"] == "Talmud":
		daf = r["sections"][0] + 1
		r["sections"][0] = str(daf / 2) + "b" if (daf % 2) else str((daf+1) / 2) + "a"
		r["title"] = r["book"] + " " + r["sections"][0]
		if "toSections" in r: r["toSections"][0] = r["sections"][0]		
	
	elif r["type"] == "Commentary":
		d = len(r["sections"]) if len(r["sections"]) < 2 else 2
		r["title"] = r["book"] + " " + ":".join(["%s" % s for s in r["sections"][:d]])
	
	return r


def get_links(ref):
	"""
	Return a list links and notes tied to 'ref'.
	Retrieve texts for each link. 

	TODO the structure of data sent back needs to be updated
	"""
	
	links = []
	nRef = norm_ref(ref)
	reRef = "^%s$|^%s\:" % (nRef, nRef)
	linksCur = db.links.find({"refs": {"$regex": reRef}})
	# For all links that mention ref (in any position)
	for link in linksCur:
		# find the position of "anchor", the one we're getting links for
		pos = 0 if re.match(reRef, link["refs"][0]) else 1 
		com = {}
		
		# Text we're asked to get links to
		anchorRef = parse_ref(link["refs"][pos])
		if "error" in anchorRef:
			links.append({"error": "Error parsing %s: %s" % (link["refs"][pos], anchorRef["error"])})
			continue
		
		# The link we found for anchorRef
		linkRef = parse_ref( link[ "refs" ][ ( pos + 1 ) % 2 ] )
		if "error" in linkRef:
			links.append({"error": "Error parsing %s: %s" % (link["refs"][(pos + 1) % 2], linkRef["error"])})
			continue
		
		com["_id"] = str(link["_id"])
		com["category"] = linkRef["type"]
		com["type"] = link["type"]
		
		if com["category"] == "Commentary": # strip redundant verse ref for commentators
			com["category"] = linkRef["commentator"]
			if nRef in linkRef["ref"]:
				com["commentator"] = linkRef["commentator"]
			else:
				com["commentator"] = linkRef["ref"]
		else:
			com["commentator"] = linkRef["book"]
		
		
		com["ref"] = linkRef["ref"]
		com["anchorRef"] = make_ref(anchorRef)
		com["anchorVerse"] = anchorRef["sections"][-1]	 
		com["commentaryNum"] = linkRef["sections"][-1] if linkRef["type"] == "Commentary" else 0
		com["anchorText"] = link["anchorText"] if "anchorText" in link else ""
		
		text = get_text(linkRef["ref"], context=0, commentary=False)
		com["text"] = text["text"] if text["text"] else ""
		com["he"] = text["he"] if text["he"] else ""
		
		links.append(com)		

	#Find
	notes = db.notes.find({"ref": {"$regex": reRef}})
	for note in notes:
		com = {}
		com["commentator"] = note["title"]
		com["category"] = "Notes"
		com["type"] = "note"
		com["_id"] = str(note["_id"])
		anchorRef = parse_ref(note["ref"])
		com["anchorRef"] = "%s %s" % (anchorRef["book"], ":".join("%s" % s for s in anchorRef["sections"][0:-1]))
		com["anchorVerse"] = anchorRef["sections"][-1]	 
		com["anchorText"] = note["anchorText"] if "anchorText" in note else ""
		com["text"] = note["text"]

		links.append(com)		

	return links

	
def parse_ref(ref, pad=True):
	"""
	Take a string reference (e.g. Job.2:3-3:1) and return a parsed dictionary of its fields
	
	If pad is True, ref sections will be padded with 1's until the sections are at least within one 
	level from the depth of the text. 
	
	Returns:
		* ref - the original string reference
		* book - a string name of the text
		* sectionNames - an array of strings naming the kinds of sections in this text (Chapter, Verse)
		* sections - an array of ints giving the requested sections numbers
		* toSections - an array of ints giving the requested sections at the end of a range
		* next, prev - an dictionary with the ref and labels for the next and previous sections
		* categories - an array of categories for this text
		* type - the highest level category for this text 
	"""
	
	ref = ref.decode('utf-8').replace(u"–", "-").replace(":", ".").replace("_", " ")
	# capitalize first letter (don't title case all to avoid e.g., "Song Of Songs")	
	ref = ref[0].upper() + ref[1:]

	#parsed is the cache for parse_ref
	if ref in parsed and pad:
		return copy.deepcopy(parsed[ref])
	
	pRef = {}

	# Split into range start and range end (if any)
	toSplit = ref.split("-")
	if len(toSplit) > 2:
		pRef["error"] = "Couldn't understand ref (too many -'s)"
		parsed[ref] = copy.deepcopy(pRef)
		return pRef
	
	# Get book	
	base = toSplit[0]
	bcv = base.split(".")
	# Normalize Book
	pRef["book"] = bcv[0].replace("_", " ")
	
	# handle space between book and sections (Genesis 4:5) as well as . (Genesis.4.3)
	if re.match(r".+ \d+[ab]?", pRef["book"]):
		p = pRef["book"].rfind(" ")
		bcv.insert(1, pRef["book"][p+1:])
		pRef["book"] = pRef["book"][:p]

	
	# Try looking for a stored map (shorthand) 
	shorthand = db.index.find_one({"maps": {"$elemMatch": {"from": pRef["book"]}}})
	if shorthand:
		for i in range(len(shorthand["maps"])):
			if shorthand["maps"][i]["from"] == pRef["book"]:
				# replace the shorthand in ref with its mapped value and recur
				to = shorthand["maps"][i]["to"]
				if ref == to: ref = to
				else:
					ref = ref.replace(pRef["book"]+" ", to + ".")
					ref = ref.replace(pRef["book"], to)
				parsedRef = parse_ref(ref)
				d = len(parse_ref(to, pad=False)["sections"])
				parsedRef["shorthand"] = pRef["book"]
				parsedRef["shorthandDepth"] = d	
				parsed[ref] = copy.deepcopy(parsedRef)
				return parsedRef
	
	# Find index record or book
	index = get_index(pRef["book"])
	
	if "error" in index:
		parsed[ref] = copy.deepcopy(index)
		return index
 	
	pRef["book"] = index["title"]
	pRef["type"] = index["categories"][0]
	del index["title"]
	pRef.update(index)
	
	if index["categories"][0] == "Talmud":
		pRef["bcv"] = bcv
		pRef["ref"] = ref
		result = subparse_talmud(pRef, index)
		result["ref"] = make_ref(pRef)
		parsed[ref] = copy.deepcopy(result)
		return result
	
	# Parse section numbers
	pRef["sections"] = []
	# Book only
	if len(bcv) == 1 and pad:
		pRef["sections"] = [1 for i in range(len(pRef["sectionNames"]) - 1)]
	else:
		for i in range(1, len(bcv)):
			pRef["sections"].append(int(bcv[i]))
	
	# Pad sections with 1's, so e,g. "Mishneh Torah 4:3" points to "Mishneh Torah 4:3:1"
	if pad:
		for i in range(len(pRef["sections"]), len(pRef["sectionNames"]) -1):
			pRef["sections"].append(1)

	pRef["toSections"] = pRef["sections"][:]

		
	# handle end of range (if any)
	if len(toSplit) > 1:
		cv = toSplit[1].split(".")
		delta = len(pRef["sections"]) - len(cv)
		for i in range(delta, len(pRef["sections"])):
			pRef["toSections"][i] = int(cv[i - delta]) 
	
	
	# give error if requested section is out of bounds	
	if "length" in index and len(pRef["sections"]):
		if pRef["sections"][0] > index["length"]:
			result = {"error": "%s only has %d %ss." % (pRef["book"], index["length"], pRef["sectionNames"][0])}
			parsed[ref] = copy.deepcopy(result)
			return result
	
	trimmedSections = pRef["sections"][:len(pRef["sectionNames"]) - 1]
	if (len(trimmedSections) == 0):
		trimmedSections = [1]

	if pRef["categories"][0] == "Commentary":
		text = get_text("%s.%s" % (pRef["commentaryBook"], ".".join([str(s) for s in trimmedSections[:-1]])), False, 0)
		length = max(len(text["text"]), len(text["he"]))
		
	# add Next / Prev links - TODO goto next/prev book
	if not "length" in index or trimmedSections[0] < index["length"]: #if this is not the last section
		next = trimmedSections[:]
		if pRef["categories"][0] == "Commentary" and next[-1] == length:
			next[-2] = next[-2] + 1
			next[-1] = 1
		else:	
			next[-1] = next[-1] + 1
		pRef["next"] = {"ref": "%s %s" % (pRef["book"], ".".join([str(s) for s in next]))}
	
	# Add previous link
	if False in [x==1 for x in trimmedSections]: #if this is not the first section
		prev = trimmedSections[:]
		if pRef["categories"][0] == "Commentary" and prev[-1] == 1:
			pSections = prev[:-1]
			pSections[-1] = pSections[-1] - 1 if pSections[-1] > 1 else 1
			prevText = get_text("%s.%s" % (pRef["commentaryBook"], ".".join([str(s) for s in pSections])), False, 0)
			pLength = max(len(prevText["text"]), len(prevText["he"]))
			prev[-2] = prev[-2] - 1 if prev[-2] > 1 else 1
			prev[-1] = pLength
		else:
			prev[-1] = prev[-1] - 1 if prev[-1] > 1 else 1
		pRef["prev"] = {"ref": "%s %s" % (pRef["book"], ".".join([str(s) for s in prev]))}
	
	pRef["ref"] = make_ref(pRef)
	if pad:
		parsed[ref] = copy.deepcopy(pRef)
	return pRef
	

def subparse_talmud(pRef, index):
	toSplit = pRef["ref"].split("-")
	
	bcv = pRef["bcv"]
	del pRef["bcv"]

	pRef["sections"] = []
	if len(bcv) == 1:
		daf = 2
		amud = "a"
		pRef["sections"].append(3)
	else:
		daf = bcv[1]
		if not re.match("\d+[ab]", daf):
			pRef["error"] = "Couldn't understand Talmud Daf reference: %s" % daf
			return pRef
		amud = daf[-1]
		daf = int(daf[:-1])
		
		if daf > index["length"]:
			pRef["error"] = "%s only has %d dafs." % (pRef["book"], index["length"])
			return pRef
		
		chapter = daf * 2
		if amud == "a": chapter -= 1
		
		pRef["sections"] = [chapter]
		pRef["toSections"] = [chapter]
		
		if len(bcv) == 3:
			pRef["sections"].append(int(bcv[2]))
			pRef["toSections"].append(int(bcv[2]))
	
	pRef["toSections"] = pRef["sections"][:]

	if len(toSplit)	== 2:
		pRef["toSections"] = [int(s) for s in toSplit[1].replace(r"[ :]", ".").split(".")]
		if len(pRef["toSections"]) < 2:
			pRef["toSections"].insert(0, pRef["sections"][0])
	
	if pRef["sections"][0] < index["length"] * 2:
		nextDaf = (str(daf) + "b" if amud == "a" else str(daf+1) + "a")
		pRef["next"] = {"ref": "%s %s" % (pRef["book"], nextDaf)}
	
	if pRef["sections"][0] > 3:
		prevDaf = (str(daf-1) + "b" if amud == "a" else str(daf) + "a")
		pRef["prev"] = {"ref": "%s %s" % (pRef["book"], prevDaf)}
		
	return pRef


def daf_to_section(daf):
	amud = daf[-1]
	daf = int(daf[:-1])
	section = daf * 2
	if amud == "a": section -= 1
	return section


def section_to_daf(section):
	section += 1
	daf = section / 2
	if section > daf * 2:
		daf = "%db" % daf
	else:
		daf = "%da" % daf
	return daf


def norm_ref(ref):
	"""
	Take a string ref and return a normalized string ref. 
	"""
	
	pRef = parse_ref(ref, pad=False)
	if "error" in pRef: return False
	return make_ref(pRef)


def make_ref(pRef):
	"""
	Take a parsed ref dictionary a return a string which is the normal form of that ref
	"""

	if pRef["type"] == "Talmud":
		nref = pRef["book"] 
		nref += " " + section_to_daf(pRef["sections"][0]) if len(pRef["sections"]) > 0 else ""
		nref += ":" + ":".join([str(s) for s in pRef["sections"][1:]]) if len(pRef["sections"]) > 1 else ""
	else:
		nref = pRef["book"]
		sections = ":".join([str(s) for s in pRef["sections"]])
		if len(sections):
			nref += " " + sections
		
	for i in range(len(pRef["sections"])):
		if not pRef["sections"][i] == pRef["toSections"][i]:
			nref += "-%s" % (":".join([str(s) for s in pRef["toSections"][i:]]))
			break
	
	return nref


def url_ref(ref):
	"""
	Take a string ref and return it in a form suitable for URLs, eg. "Mishna_Berakhot.3.5"
	"""
	pref = parse_ref(ref, pad=False)
	ref = norm_ref(ref)
	if not ref:
		return False
	ref = ref.replace(" ", "_").replace(":", ".")

	# Change "Mishna_Brachot_2:3" to "Mishna_Brachot.2.3", but don't run on "Mishna_Brachot"
	if len(pref["sections"]) > 0:
		last = ref.rfind("_")
		if last == -1:
			return ref
		lref = list(ref)
		lref[last] = "."
		ref = "".join(lref)

	return ref


def save_text(ref, text, user, **kwargs):
	"""
	Save a version of a text named by ref
	
	text is a dict which must include attributes to be stored on the version doc, as well as the text itself
	
	returns saved JSON on ok or error
	"""
	
	# Validate Args
	pRef = parse_ref(ref)
	if "error" in pRef:
		return pRef
	
	chapter = pRef["sections"][0]
	verse = pRef["sections"][1] if len(pRef["sections"]) > 1 else None
	subVerse = pRef["sections"][2] if len(pRef["sections"]) > 2 else None
	
	if not validate_text(text):
		return {"error": "Text didn't pass validation."}	 

	# Check if we already have this	text
	existing = db.texts.find_one({"title": pRef["book"], "versionTitle": text["versionTitle"], "language": text["language"]})
	
	if existing:
		# Have this (book / version / language)
		# pad existing version if it has fewer chapters
		if len(existing["chapter"]) < chapter:
			for i in range(len(existing["chapter"]), chapter):
				existing["chapter"].append([])
	
		# Save at depth 2 (e.g. verse: Genesis 4.5, Mishan Avot 2.4, array of comentary eg. Rashi on Genesis 1.3)
		if len(pRef["sections"]) == 2:
			if isinstance(existing["chapter"][chapter-1], unicode):
				existing["chapter"][chapter-1] = [existing["chapter"][chapter-1]]
			for i in range(len(existing["chapter"][chapter-1]), verse):
				existing["chapter"][chapter-1].append("")
			existing["chapter"][chapter-1][verse-1] = text["text"]		
		
		# Save at depth 3 (e.g., a single Rashi Commentary: Rashi on Genesis 1.3.2) 
		elif len(pRef["sections"]) == 3:
		
			# if chapter is a str, make it an array
			if isinstance(existing["chapter"][chapter-1], str):
				existing["chapter"][chapter-1] = [existing["chapter"][chapter-1]]
			# pad chapters with empty arrays if needed
			for i in range(len(existing["chapter"][chapter-1]), verse):
				existing["chapter"][chapter-1].append([])
		
			# if verse is a str, make it an array
			if isinstance(existing["chapter"][chapter-1][verse-1], unicode):
				existing["chapter"][chapter-1][verse-1] = [existing["chapter"][chapter-1][verse-1]]
			# pad verse with empty arrays if needed
			for i in range(len(existing["chapter"][chapter-1][verse-1]), subVerse):
				existing["chapter"][chapter-1][verse-1].append([])
			
			existing["chapter"][chapter-1][verse-1][subVerse-1] = text["text"]
		
		# Save as is (e.g, a whole chapter posted to Genesis.4)
		else:
			existing["chapter"][chapter-1] = text["text"]

		record_text_change(ref, text["versionTitle"], text["language"], text["text"], user, **kwargs)
		db.texts.save(existing)
		
		if pRef["type"] == "Commentary":
			add_commentary_links(ref, user)
		
		add_links_from_text(ref, text, user)	

		del existing["_id"]
		if 'revisionDate' in existing:
			del existing['revisionDate']
		return existing
	
	# New (book / version / language)
	else:
		text["title"] = pRef["book"]
		
		# add placeholders for preceding chapters
		text["chapter"] = []
		for i in range(chapter):
			text["chapter"].append([])
		
		# Save at depth 2 (e.g. verse: Genesis 4.5, Mishan Avot 2.4, array of comentary eg. Rashi on Genesis 1.3)
		if len(pRef["sections"]) == 2:
			chapterText = []
			for i in range(1, verse):
				chapterText.append("")
			chapterText.append(text["text"])
			text["chapter"][chapter-1] = chapterText
		
		# Save at depth 3 (e.g., a single Rashi Commentary: Rashi on Genesis 1.3.2) 
		elif len(pRef["sections"]) == 3:
			for i in range(verse):
				text["chapter"][chapter-1].append([])
			subChapter = []
			for i in range(1, subVerse):
				subChapter.append([])
			subChapter.append(text["text"])
			text["chapter"][chapter-1][verse-1] = subChapter
		
		# Save as is (e.g, a whole chapter posted to Genesis.4)
		else:	
			text["chapter"][chapter-1] = text["text"]
	
		record_text_change(ref, text["versionTitle"], text["language"], text["text"], user, **kwargs)
		del text["text"]
		db.texts.update({"title": pRef["book"], "versionTitle": text["versionTitle"], "language": text["language"]}, text, True, False)
		
		if pRef["type"] == "Commentary":
			add_commentary_links(ref, user)
		
		add_links_from_text(ref, text, user)	

		return text

	return {"error": "It didn't work."}


def validate_text(text):
	"""
	validate a dictionary representing a text to be written to db.texts
	"""
	
	# Required Keys	
	for key in ("versionTitle", "language", "text"):
		if not key in text: 
			return False
	
	# TODO Check text structure matches ref
	
	return True


def save_link(link, user):
	"""
	Save a new link to the DB. link should have: 
		- refs - array of connected refs
		- type 
		- anchorText - relative to the first? 
	"""

	link["refs"] = [norm_ref(link["refs"][0]), norm_ref(link["refs"][1])]
	if "_id" in link:
		objId = ObjectId(link["_id"])
	else:
		objId = None

	record_obj_change("link", {"_id": objId}, link, user)
	db.links.update({"refs": link["refs"], "type": link["type"]}, link, True, False)
	return link


def save_note(note, user):
	
	note["ref"] = norm_ref(note["ref"])
	if "_id" in note:
		note["_id"] = objId = ObjectId(note["_id"])
	else:
		objId = None
	if "owner" not in note:
		note["owner"] = user

	record_obj_change("note", {"_id": objId}, note, user)
	db.notes.save(note)
	
	note["_id"] = str(note["_id"])
	return note	


def delete_link(id, user):
	record_obj_change("link", {"_id": ObjectId(id)}, None, user)
	db.links.remove({"_id": ObjectId(id)})
	return {"response": "ok"}


def delete_note(id, user):
	record_obj_change("note", {"_id": ObjectId(id)}, None, user)
	db.notes.remove({"_id": ObjectId(id)})
	return {"response": "ok"}


def add_commentary_links(ref, user):
	"""
	When a commentary text is saved, automatically add links for each comment in the text.
	E.g., a user enters the text for Sforno on Kohelet 3:2, automatically set links for 
	Kohelet 3:2 <-> Sforno on Kohelete 3:2:1, Kohelet 3:2 <-> Sforno on Kohelete 3:2:2 etc 
	"""
	text = get_text(ref, 0, 0)
	ref = ref.replace("_", " ")
	book = ref[ref.find(" on ")+4:]
	length = max(len(text["text"]), len(text["he"]))
	for i in range(length):
			link = {}
			link["refs"] = [book, ref + "." + str(i+1)]
			link["type"] = "commentary"
			link["anchorText"] = ""
			save_link(link, user)


def add_links_from_text(ref, text, user):
	"""
	Scan a text for explicit references to other texts and automatically add new links between
	the ref and the mentioned text.

	text["text"] may be a list of segments, or an individual segment or None.

	"""

	if isinstance(text["text"], list):
		for i in range(len(text["text"])):
			subtext = copy.deepcopy(text)
			subtext["text"] = text["text"][i]
			add_links_from_text("%s:%d" % (ref, i+1), subtext, user)
	elif isinstance(text["text"], str):
		r = get_ref_regex()
		matches = r.findall(text["text"])
		for i in range(len(matches)):
			link = {"refs": [ref, matches[i][0]], "type": ""}
			save_link(link, user)
	return


def save_index(index, user):
	"""
	Save an index record to the DB. 
	Index records contain metadata about texts, but not the text itself.
	"""
	
	existing = db.index.find_one({"title": index["title"]})
	
	if existing:
		index = dict(existing.items() + index.items())

	record_obj_change("index", {"title": index["title"]}, index, user)
	# need to save provisionally else norm_ref below will fail
	db.index.save(index)
	# normalize all maps' "to" value 
	for i in range(len(index["maps"])):
		nref = norm_ref(index["maps"][i]["to"])
		if not nref:
			return {"error": "Couldn't understand text reference: '%s'." % index["maps"][i]["to"]}
		index["maps"][i]["to"] = nref
	# save with normilzed maps
	db.index.save(index)
	
	indices[index["title"]] = copy.deepcopy(index)
	parsed = {}
	toc = {}
	
	del index["_id"]
	return index


def get_ref_regex():
	"""
	Create a regex to match any ref, based on known text title and title variants.
	"""
	titles = get_text_titles()
	reg = "(?P<ref>"
	reg += "(" + "|".join(titles) + ")"
	reg = reg.replace(".", "\.")
	reg += " \d+([ab])?([ .:]\d+)?([ .:]\d+)?(-\d+([ab])?([ .:]\d+)?)?" + ")"
	return re.compile(reg)












<|MERGE_RESOLUTION|>--- conflicted
+++ resolved
@@ -9,11 +9,8 @@
 from datetime import datetime
 import simplejson as json
 from pprint import pprint
-<<<<<<< HEAD
 import operator
-=======
 from history import *
->>>>>>> e3e910f5
 
 connection = pymongo.Connection()
 db = connection[SEFARIA_DB]
