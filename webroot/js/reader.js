--- conflicted
+++ resolved
@@ -252,21 +252,15 @@
 	// -------------- Edit Text -------------------
 	
 	$("#editText").click(function(e) {
-<<<<<<< HEAD
-		sjs._$basetext.addClass("lines")
-		$(".boxOpen").removeClass("boxOpen")
-		// TODO use appropriate section name instead of chapter
-		$("#header").text("Editing " + sjs.current.book + " chapter " + sjs.current.chapter)
-=======
 		sjs._$basetext.addClass("lines");
 		$(".boxOpen").removeClass("boxOpen");
+		// TODO use appropriate section name instead of chapter
 		$("#header").text("Editing " + sjs.current.book + " chapter " + sjs.current.chapter);
 		sjs.edits = {};
 		$('#header').after('<span class="edit-count">Edit count: <span class="count">0</span></span>');
 		sjs.editing.book = sjs.current.book;
 		sjs.editing.chapter = sjs.current.chapter;
 		sjs.editing.versionTitle = sjs.current.versionTitle;
->>>>>>> 9d93fdcc
 		$("#viewButtons").hide()
 		$("#editButtons").show()
 		$("#prev, #next, #about").hide()
@@ -1215,6 +1209,7 @@
 
 	
 // ---------- Paged View --------------------
+// ----------- UNUSED --------
 	
 	function buildPagedView()  {
 		return
