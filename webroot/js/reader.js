--- conflicted
+++ resolved
@@ -125,12 +125,8 @@
 	});
 	var openBox = function(el, e) {
 		clearTimeout(sjs.timers.hideMenu);
-<<<<<<< HEAD
+		$(".boxOpen").removeClass("boxOpen");
 		$(el).addClass("boxOpen")
-=======
-		$(".boxOpen").removeClass("boxOpen");
-		$(this).addClass("boxOpen")
->>>>>>> f3c88864
 			.find(".anchoredMenu, .menuConnector").show();
 		$(el).find("input").focus();
 		$(document).scrollTop(currentScrollPositionX);
