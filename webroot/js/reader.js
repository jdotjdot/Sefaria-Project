--- conflicted
+++ resolved
@@ -501,12 +501,8 @@
 sjs.clearNewText = function() {
 		$("#newTextNumbers").empty();
 		$("#addVersionHeader input").val("");
-		$("#newVersion").val("");
-<<<<<<< HEAD
-		
-=======
-		$("#newVersion").unbind();
->>>>>>> cf7da4cd
+		$("#newVersion").val("")
+			.unbind();
 	};	
 
 	
