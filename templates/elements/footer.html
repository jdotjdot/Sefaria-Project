<footer id="footer" class="{% if class %} {{ class }}{% endif %}">
	<div class="container">
		<div class="row">
			<div class="section span2 offset2">
<<<<<<< HEAD
				<div class="header">About</div>
					<a href="/#about">About Sefaria</a>
					<a href="/terms">Terms of Use</a>
					<a href="/privacy-policy">Privacy Policy</a>
					<a href="/related-projects">Related Projects</a>
=======
				<div class="header">
					<span class='en'>About</span>
					<span class='he'>אודות</span>
				</div>
					<a href="/#about">
						<span class='en'>About Sefaria</span>
						<span class='he'>אודות ספאריה</span>
					</a>
					<a href="/terms">
						<span class='en'>Terms of Use</span>
						<span class='he'>תנאי שימוש</span>
					</a>
					<a href="/privacy-policy">
						<span class='en'>Privacy Policy</span>
						<span class='he'>מדיניות הפרטיות</span>
					</a>
					<a href="/copyright-policy">
						<span class='en'>Copyright Policy</span>
						<span class='he'>זכויות יוצרים</span>
					</a>
					<a href="/related-projects">
						<span class='en'>Related Projects</span>
						<span class='he'>פרויקטים קשורים</span>
					</a>
>>>>>>> ba42490e
			</div>
			<div class="section span2">
				<div class="header">
						<span class='en'>Educators</span>
						<span class='he'>מחנכים</span>
				</div>
					<a href="/contribute">
						<span class='en'>Get Involved</span>
						<span class='he'>הצטרף אלינו</span>
					</a>
					<a href="/educators">
						<span class='en'>Teach with Sefaria</span>
						<span class='he'>למד באמצעות ספאריה</span>
					</a>
					<a href="/sheets">
						<span class='en'>Source Sheets</span>
						<span class='he'>דפי מקורות</span>
					</a>
					<a href="/activity">
						<span class='en'>Recent Activity</span>
						<span class='he'>פעילות אחרונה</span>
					</a>
			</div>
			<div class="section span2">
				<div class="header">
					<span class='en'>Developers</span>
					<span class='he'>מפתחים</span>
				</div>
					<a href="/developers">
						<span class='en'>Get Involved</span>
						<span class='he'>הצטרף אלינו</span>
					</a>
					<a href="/developers#api">
						<span class='en'>API Docs</span>
						<span class='he'>מסמכי API</span>
					</a>
					<a href="https://github.com/blockspeiser/Sefaria-Project">
						<span class='en'>Fork us on GitHub</span>
						<span class='he'>Fork us on GitHub</span>
					</a>
					<a href="https://github.com/blockspeiser/Sefaria-Data">
						<span class='en'>Download our Data</span>
						<span class='he'>הורד את בסיס הנתונים שלנו</span>
					</a>
					<a href="/jobs">
						<span class='en'>Jobs</span>
						<span class='he'>דרושים</span>
					</a>
			</div>
			<div class="section span2">
				<div class="header">
					<span class='en'>Connect</span>
					<span class='he'>התחבר</span>
				</div>
					<a href="https://groups.google.com/forum/?fromgroups#!forum/sefaria">
						<span class='en'>Forum</span>
						<span class='he'>פורום</span>

					</a>
					<a href="http://www.facebook.com/sefaria.org">
						<span class='en'>Facebook</span>
						<span class='he'>פייסבוק</span>

					</a>
					<a href="http://twitter.com/SefariaProject">
						<span class='en'>Twitter</span>
						<span class='he'>טוויטר</span>

					</a>
					<a href="http://www.youtube.com/user/SefariaProject">
						<span class='en'>YouTube</span>
						<span class='he'>יוטיוב</span>

					</a>
					<a href="mailto:hello@sefaria.org">
						<span class='en'>Email</span>
						<span class='he'>דוא"ל</span>
					</a>
			</div>
		</div>
	</div>
</footer><|MERGE_RESOLUTION|>--- conflicted
+++ resolved
@@ -2,13 +2,7 @@
 	<div class="container">
 		<div class="row">
 			<div class="section span2 offset2">
-<<<<<<< HEAD
-				<div class="header">About</div>
-					<a href="/#about">About Sefaria</a>
-					<a href="/terms">Terms of Use</a>
-					<a href="/privacy-policy">Privacy Policy</a>
-					<a href="/related-projects">Related Projects</a>
-=======
+
 				<div class="header">
 					<span class='en'>About</span>
 					<span class='he'>אודות</span>
@@ -33,7 +27,6 @@
 						<span class='en'>Related Projects</span>
 						<span class='he'>פרויקטים קשורים</span>
 					</a>
->>>>>>> ba42490e
 			</div>
 			<div class="section span2">
 				<div class="header">
