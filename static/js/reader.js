--- conflicted
+++ resolved
@@ -203,15 +203,7 @@
 	});
 
 
-<<<<<<< HEAD
-	// ---------------- Sources List ---------------
-	
 	sjs.showSources = function(e) {
-=======
-	// ---------------- Sources List ---------------	
-
-	$(document).on("click", ".sourcesHeader", function(e) {
->>>>>>> 383a34cc
 		if (sjs._$commentaryBox.hasClass("noCommentary") && sjs.current.commentary.length) {		  
 	  		sjs._$basetext.removeClass("noCommentary");
 			sjs._$commentaryBox.removeClass("noCommentary");
