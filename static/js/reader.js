var sjs = sjs || {};

$.extend(sjs,  {
	Init: {},
	bind: {},
	depth: 0,
	thread: [],
	view: {},
	editing: {},
	eventHandlers: {},
	ref: {},
	loading: false,
	visible: {
		first: 1,
		last: 1
	},
	flags: {
		verseSelecting: false,
		saving: false,
		contributePrompt: 3
	},
	add: {
		source: null
	},
	timers: {
		hideMenu: null,
		panelPreivew: null,
	},
	types: ["Tanach", "Mishna", "Talmud", "Midrash", "Halacha", "Commentary", "Kabbalah", "Chasidut", "Modern"],
	palette: ["#5B1094", "#00681C", "#790619", "#CC0060", "#008391", "#001866", "#C88900", "#009486", "#935A10", "#9D2E2C"],
	textFilter: "all",
	typeFilter: "all",
	_direction: 0,
	_verseHeights: [],
	_scrollMap: []
});


//  Initialize everything
sjs.Init.all = function() {
	
	// Init caches of jquery elements
	sjs.Init._$();

	// Bind functions to dom elements
	sjs.Init.handlers();

	sjs.view.width = $(window).width();

	if ("error" in sjs.current) {
		sjs.alert.message(sjs.current.error);
		sjs._$basetext.html("<center>Open another text with the texts menu above</center>")
		return;
	}

	var mode = sjs.current.mode || "view";
	switch (mode) {
		case "view":
			sjs.Init.loadView();
			break;
		case "add new":
			if (sjs.current.title) {
				$("#textTitle").val(sjs.current.title);
				$(".textName").text(sjs.current.title);
				$("#newIndexMsg").show();
				$("#header").text("Add a New Text");
				sjs.showNewIndex();
			} else {
				sjs.newText();
			}

			break;
		case "add":
			sjs.editing = sjs.current;
			sjs.editing.smallSectionName = sjs.editing.sectionNames[sjs.editing.sectionNames.length-1];
			sjs.editing.bigSectionName = sjs.editing.sectionNames[sjs.editing.sectionNames.length-2];
			sjs.editing.msg = "Add a New Text";
			sjs.showNewText();	
			break;
		case "edit":
			sjs.current.langMode = sjs.current.text.length ? 'en' : 'he';
			sjs.editText(sjs.current);
			break;
		case "translate":
			sjs.translateText(sjs.current);
			break;
	}
};


sjs.Init._$ = function() {
	// ----------- Init Stored Elements ---------------
	sjs._$screen = $(".screen").eq(0);
	sjs._$basetext = $(".basetext").eq(0);
	sjs._$commentaryViewPort = $(".commentaryViewPort").eq(0);
	sjs._$commentaryBox = $(".commentaryBox").eq(0);
	sjs._$sourcesBox = $(".sourcesBox").eq(0);
	sjs._$sourcesCount = $(".sourcesCount").eq(0);
	sjs._$sourcesList = $(".sourcesList").eq(0);
	sjs._$sourcesHeader = $(".sourcesHeader").eq(0);
	sjs._$sourcesWrapper = $(".sourcesWrapper").eq(0);
	sjs._$newVersion = $("#newVersion");
	sjs._$newVersionMirror = $("#newVersionMirror");
};


sjs.Init.loadView = function () {
	sjs.cache.save(sjs.current);
	History.replaceState(parseRef(sjs.current.ref), sjs.current.ref + " | Sefaria.org", null);
	buildView(sjs.current);
	sjs.thread = [sjs.current.ref];
	sjs.track.open(sjs.current.ref);
};


sjs.Init.handlers = function() {

	// ------------- Hide Modals on outside Click -----------
	
	$(window).click(function() {
		$(".boxOpen").removeClass("boxOpen");
		$(".zipOpen").removeClass("zipOpen");
		$(".zipBox").hide();
		$(".navBack").hide();
		$(".navBox").show();
		lowlightOff();
		$(".expanded").removeClass("expanded");
		if (sjs._$sourcesList.is(":visible")) {
			sjs.hideSources();
		} else {
			resetSources();
		}

	});
	
	// ----- Update Cache of window width ------
	$(window).resize(function() {
		sjs.view.width = $(window).width();
	});

	// -------------- Hide Modals on Overlay click ----------
	
	$("#overlay").click(function() {
		if ($(".open").length) {
			$("#overlay").hide();
			$(".open").remove();
		}
	});
	
	
	// ------------- Top Button Handlers -------------

	var currentScrollPositionX = $(document).scrollTop();
	var currentScrollPositionY = $(document).scrollLeft();
	$(document).scroll(function(){
	    currentScrollPositionX = $(this).scrollTop();
	    currentScrollPositionY = $(this).scrollLeft();
	});

	var openBox = function(el, e) {
		clearTimeout(sjs.timers.hideMenu);
		$(".boxOpen").removeClass("boxOpen");
		$(el).addClass("boxOpen")
			.find(".anchoredMenu, .menuConnector").show();
		var $am = $(el).find(".anchoredMenu");
		if ($am.hasClass("center")) {
			$am.position({my: "top", at: "bottom", of: $(el).find(".menuConnector"), collision: "fit"});
		}
		$(el).find("input").focus();
		$(document).scrollTop(currentScrollPositionX);
		$(document).scrollLeft(currentScrollPositionY);
		e.stopPropagation();
		sjs.track.ui("Open #" + el.attr("id"));
	};

	var openBoxWrpr = function (e) {
		openBox($(this), e);
	}

	var closeBox = function(e) {
		var hide = function() {
			$('.boxOpen').find('input').blur();
			$(".boxOpen").removeClass("boxOpen")
				.find(".anchoredMenu, .menuConnector").hide();
		};
		if (isTouchDevice()) {
			hide();
		} else {
			sjs.timers.hideMenu = setTimeout(hide, 300);
		}
	};

	var toggleBox = function (e) {
		el = $(this);
		if (el.hasClass('boxOpen')) { 
			closeBox();
		} else {
			openBox(el, e);
		}
	}
	
	$(document).on('touch', '#open', toggleBox)
				.on('mouseenter', '#open', openBoxWrpr)	
				.on('mouseleave', '#open', closeBox)
				.on('click touch', 'body', closeBox)
				.on("click touch",'#open q', function(e) { e.stopPropagation(); });


	// Hide menus immediately when opening Sefaria menu
	$("#sefaria").click(function() {
		$(".boxOpen").removeClass("boxOpen").find(".anchoredMenu, .menuConnector").hide();
	});

<<<<<<< HEAD
=======

	// ---------------- Sources List ---------------	
>>>>>>> 070d8396

	// ---------------- Sources List ---------------

	// Prevent any click on sourcesList from hiding itself (bound on window)
	$(document).on("click", ".sourcesList", function(e) { e.stopPropagation(); });


	sjs.hideCommentary = function(e) {
		sjs._$basetext.addClass("noCommentary");
		sjs._$commentaryBox.addClass("noCommentary");
		sjs._$commentaryViewPort.fadeOut();
		sjs.track.ui("Hide Commentary")
		e.stopPropagation();
	};
	$(document).on("click", ".hideCommentary", sjs.hideCommentary);
	
	
	sjs.showCommentary = function(e) {
		sjs._$basetext.removeClass("noCommentary");
		sjs._$commentaryBox.removeClass("noCommentary");
		sjs._$commentaryViewPort.fadeIn();
		$(this).addClass("hideCommentary")
			.removeClass("showCommentary");
		e.stopPropagation();
	};
	$(document).on("click", ".showCommentary", sjs.showCommentary);
	

	// Commentary filtering by clicking on source category
	$(document).on("click", ".source", function() {
		$(".source").removeClass("active");
		$(this).addClass("active");

		// Reset types filter (two can't currenty interact)
		if (!($(".type.label").hasClass("active"))) {
			$(".type.label").trigger("click");
		}

		if (!($(this).hasClass("sub"))) {
			$(".source .sub").hide();
			$(this).find(".sub").show();	
		}

		var c = $(this).attr("data-category");
		sjs.textFilter = c
		sjs.typeFilter = "all";


		// Handle "All"
		if (c === "all") {
			sjs._$commentaryViewPort.find(".commentary").removeClass("hidden");
			sjs._$sourcesCount.text($(".commentary:visible").length + " Sources");
			return false;
		}
		
		// Hide everything, then show this
		sjs._$commentaryViewPort.find(".commentary").addClass("hidden");
		$(".commentary[data-category*='" + c + "']").removeClass("hidden");
		
		sjs._$sourcesCount.text($(".commentary:visible").length + " Sources (" + c + ")");

		return false;
	});


	// Commentary filtering by clicking on source type
	$(document).on("click", ".type", function() {
		$(".type").removeClass("active");
		$(this).addClass("active");
		 
		// Reset sources filter (two can't currenty interact)
		if (!($(".source.label").hasClass("active"))) {
			$(".source.label").trigger("click");
		}

		var t = $(this).attr("data-type");
		sjs.textFilter = "all";
		sjs.typeFilter = t;

		// Handle "All"
		if (t === "all") {
			sjs._$commentaryViewPort.find(".commentary").removeClass("hidden");
			sjs._$sourcesCount.text($(".commentary:visible").length + " Sources");

			return false;
		}
		
		// Hide everything, then show this
		sjs._$commentaryViewPort.find(".commentary").addClass("hidden");
		$(".commentary[data-type*='" + t + "']").removeClass("hidden");
		sjs._$sourcesCount.text($(".commentary:visible").length + " Sources (" + t.toProperCase() + ")");

		return false;
	});
		

	// --------- Open Side Panels (About & Sources) with Mouse Movements --------

	// Preview state for Panels
	var mousePanels = function(e) {
		if (!sjs._$basetext.is(":visible")) { return; }

		var width = sjs.view.width;
		var out = Math.max(width/4.5, 200);

		if (e.clientX < 60 && !$("#about").hasClass("opened")) {
			sjs.timers.previewPanel = setTimeout('$("#about").addClass("preview");', 100);
		} else if (width - e.clientX < 60 && !sjs._$sourcesList.hasClass("opened")) {
			sjs.timers.previewPanel = setTimeout('sjs._$sourcesList.addClass("preview");', 100);
		} else  {
			$(".sidePanel.preview").removeClass("preview");
		}
	}
	$(window).mousemove(mousePanels);


	// About Panel
	sjs.showAbout = function() {
		$("#about").addClass("opened");
		sjs.loadAboutHistory();
		clearTimeout(sjs.timers.previewPanel);
		sjs.track.ui("Show About Panel")
	};
	sjs.hideAbout = function() {
		sjs.timers.hidePanel = setTimeout(function(){
			$("#about").removeClass("opened");
		}, 100);
	};
	$(document).on("mouseenter", "#about", sjs.showAbout);
	$(document).on("mouseleave", "#about", sjs.hideAbout);


	// Sources Panel
	sjs.showSources = function(e) {
		if (sjs._$commentaryBox.hasClass("noCommentary") && sjs.current.commentary.length) {		  
	  		sjs._$basetext.removeClass("noCommentary");
			sjs._$commentaryBox.removeClass("noCommentary");
			sjs._$commentaryViewPort.fadeIn();
			$(".hideCommentary").show();
		} else {
			sjs._$sourcesList.addClass("opened")
			clearTimeout(sjs.timers.previewPanel);
			sjs.track.ui("Show Source Filters")
		}
		if (e) { e.stopPropagation(); }
	};
	sjs.hideSources = function(e) {
		sjs.timers.hidePanel = setTimeout(function(){
			sjs._$sourcesList.removeClass("opened");
		}, 100);
	};
	$(document).on("mouseenter", ".sourcesList", sjs.showSources);
	$(document).on("mouseleave", ".sourcesList", sjs.hideSources);
	$(document).on("click touch", ".showSources", sjs.showSources);

	$(document).on("mouseleave", window, function() {
		clearTimeout(sjs.timers.hidePanel);
	});


	// --------------- About Panel ------------------



	sjs.loadAboutHistory = function() {
		// Load text attribution list only when #about is opened
		for (var lang in { "en": 1, "he": 1 }) {
			if (!lang) { continue; }
			if (!$(this).find("."+lang+" .credits").children().length) {
				var version = (lang === "en" ? sjs.current.versionTitle : sjs.current.heVersionTitle);
				if (!version) { continue; }
				var url = "/api/history/" + sjs.current.ref.replace(" ", "_") + "/" +
											lang + "/" +
											version.replace(" ", "_");
				
				var getLink = function(obj) { return obj["link"] };
				var setCredits = function(data, lang) {
					var html =  (data["translators"].length ? "<div class='credit'>Translated by " + data["translators"].map(getLink).join(", ") + "</div>" : "") +
								(data["copiers"].length ? "<div class='credit'>Copied by " + data["copiers"].map(getLink).join(", ") + "</div>" : "") +
								(data["editors"].length ? "<div class='credit'>Edited by " + data["editors"].map(getLink).join(", ") + "</div>" : "");
					$("#about").find("." + lang + " .credits").html(html);
				}
				var setCreditsWrp = (function(lang) { 
					return function(data) { setCredits(data, lang); };
				})(lang);

				$.get(url, setCreditsWrp);
			}
		}
	};
	// --------------- Ref Links -------------------
	
	$(document).on("click", ".refLink", sjs.eventHandlers.refLinkClick);


	// ------------- Next Link Url -----------------
		
		var event = isTouchDevice() ? 'touchstart' : 'click';
		$("#next, #prev").on(event, function() {
			if (this.id == "prev") 
				sjs._direction = -1;
			else
				sjs._direction = 1;
				
			var ref = $(this).attr("data-ref");
			if (ref) {
				get(parseRef(ref));
				sjs.track.ui("Nav Button #" + this.id);
			}

		});
	
	
	// ---------------- Layout Options ------------------
		
		// TODO -- Abstract these 6 blocks
		
		$("#block").click(function(){
			$("#layoutToggle .toggleOption").removeClass("active");
			$(this).addClass("active");
			sjs._$basetext.addClass("lines");
			setVerseHeights();
			updateVisible();
		});
		
		$("#inline").click(function(){
			$("#layoutToggle .toggleOption").removeClass("active");
			$(this).addClass("active");
			sjs._$basetext.removeClass("lines");
			setVerseHeights();
			updateVisible();
		});
	
	// ------------------ Language Options ---------------
	
		$("#hebrew").click(function(){
			sjs.current.langMode = 'he';
			$("#languageToggle .toggleOption").removeClass("active");
			$(this).addClass("active");
			sjs._$basetext.removeClass("english bilingual heLeft")
				.addClass("hebrew");
			$("body").removeClass("english").addClass("hebrew");
			$("#layoutToggle").show();
			$("#biLayoutToggle").hide();
			setVerseHeights();
			updateVisible();
	
			return false;
		});
		
		$("#english").click(function(){
			sjs.current.langMode = 'en';
			$("#languageToggle .toggleOption").removeClass("active");
			$(this).addClass("active");
			sjs._$basetext.removeClass("hebrew bilingual heLeft")
				.addClass("english");
			$("body").removeClass("hebrew").addClass("english");
			$("#layoutToggle").show();
			$("#biLayoutToggle").hide();
			setVerseHeights();
			updateVisible();
	
			return false;
	
		});
		
		$("#bilingual").click(function() {
			sjs.current.langMode = 'bi';
			$("#languageToggle .toggleOption").removeClass("active");
			$(this).addClass("active");
			sjs._$basetext.removeClass("english hebrew")
				.addClass("bilingual heLeft");
			$("body").removeClass("hebrew english").addClass("bilingual");
			$("#layoutToggle").hide();
			$("#biLayoutToggle").show();
			setVerseHeights();
			updateVisible();
	
			return false;
	
		});
		
		$("#heLeft").click(function() {
			$("#biLayoutToggle .toggleOption").removeClass("active")
			$(this).addClass("active")
			sjs._$basetext.removeClass("english hebrew")
				.addClass("bilingual heLeft");
			setVerseHeights();	
			updateVisible();
	
			return false;
		});
	
		$("#enLeft").click(function() {
			$("#biLayoutToggle .toggleOption").removeClass("active");
			$(this).addClass("active");
			sjs._$basetext.removeClass("english hebrew heLeft")
				.addClass("bilingual");
			setVerseHeights();
			updateVisible();
	
			return false;
		});


};

// -------------- DOM Ready ------------------------	
$(function() {
	sjs.Init.all();

	// TODO pull much of the code below into sjs.Init
	
	// ----- History ------

	$(window).bind("statechange", function(e) {
		var State = History.getState();
		actuallyGet(State.data);
	})


	// ------------iPad Fixes ---------------------
		
	if (isTouchDevice()) {
		$(window).bind('touchmove', updateVisible);
	}

	// -------------- Edit Text -------------------
		

	$("#editText").click(sjs.editCurrent);
	$(document).on("click", ".addThis", sjs.addThis);


	// ---------------- Edit Text Info ----------------------------

	$("#editTextInfo").click(function() {
		sjs.editing.title = sjs.current.book;
		sjs.editTextInfo();
	});


// ------------- New Text --------------------------

	$("#addText").click(sjs.newText);


	$("#showOriginal").click(function(){
		$("body").toggleClass("newText");
		$("#newVersion").trigger("keyup");
		sjs._$newVersion.css("min-height", $("#newTextCompare").height()).trigger("autosize");

	});


	$("#newTextCancel").click(function() {
		$("#overlay").hide();
		$("#newTextMsg").text("Text or commentator name:");
		$("#newTextName").val("");
		$("#newTextModal").hide();
	});
	

	$("#newTextOK").click(function(){
		if (!sjs.editing.index) {
			// This is an unknown text
			var title = $("#newTextName").val()
			$("#textTitle").val(title);
			$(".textName").text(title);
			$("#newIndexMsg").show();
			$("#header").text("Add a New Text");
			sjs.showNewIndex();
		} else {
			// this is a known text
			$.extend(sjs.editing, parseRef($("#newTextName").val()));
			sjs.editing.sectionNames = sjs.editing.index.sectionNames;		
			sjs.editing.smallSectionName = sjs.editing.sectionNames[sjs.editing.sectionNames.length-1];
			sjs.editing.bigSectionName = sjs.editing.sectionNames[sjs.editing.sectionNames.length-2];
			sjs.editing.msg = "Add a New Text";
			sjs.editing.text = [""];
			sjs.showNewText();	
		}
		$("#newTextCancel").trigger("click");	
	});
	
// ------------------- New Index -------------------	
	
	$("#newIndexSave").click(function() {
		var index = sjs.readNewIndex();
		if (sjs.validateIndex(index)) 
			sjs.saveNewIndex(index);
	});
	

	$("#newIndexCancel").click(function() {
		var params = getUrlVars();
		if ("after" in params) {
			window.location = params["after"];
		} else {		
			sjs.clearNewIndex();
			$("#newIndex").hide();
			sjs._direction = 0;
			buildView(sjs.current);
		}
	})


	
// --------------- Add Version  ------------------
	
	$("#addVersion").click(function(e) {
		if (!sjs._uid) {
			return sjs.loginPrompt();
		}

		// Edit the SCT if it exists rather than offering a box to write a new one
		// to avoid unintentionally overwriting 
		if (sjs.current.versionTitle === "Sefaria Community Translation") {
			$("#english").trigger("click");
			sjs.editText(sjs.current);
			$("#showOriginal").trigger("click");
			sjs._$newVersion.css("min-height", $("#newTextCompare").height()).show().focus().autosize()

		} else {
			if (sjs._$basetext.hasClass("bilingual")) {
				$("#hebrew").trigger("click");
			}
			sjs.editing = sjs.current;
			sjs.showNewVersion()
		}
		e.stopPropagation();
	});
	
	$("#addVersionCancel").click(function() { 
		var params = getUrlVars();
		if ("after" in params) {
			window.location = params["after"];
		} else {
			sjs.clearNewVersion()
		}
	});
	
	$("#addVersionSave").click(function() {
		var version = readNewVersion();
		if (validateText(version)) {
			saveText(version);
		}
	})
	
	
	/* ---------------------- Commentary Modal --------------------------
		
		$(document).on("click", ".commentary", function(e){
			if ($(this).hasClass("lowlight")) {
				lowlightOff();
			}
			buildOpen($(e.currentTarget))
			return false;
		});
		

	// ------------------- Commentary Model Hide ----------------------

	$(document).on("click", ".open", function(){ return false; })
	
		
	*/


	// --------------------- Commentary Expansion ---------------

		$(document).on("click", ".commentary", function(e){
			if ($(this).hasClass("lowlight")) {
				lowlightOff();
			}
			sjs.expandSource($(e.currentTarget))
			return false;
		});
	

	// ----------------------- Commentary Edit --------------------
	
		$(document).on("click", ".editLink", function () {
			if (!sjs._uid) {
				return sjs.loginPrompt();
			}
			var $o = $(this).parents(".expanded");
			var source = {};
			
			source["id"] = parseInt($o.attr("data-id"));
			source["ref"] =  sjs.current.commentary[source["id"]].anchorRef
			sjs.add.source = source;
			
			buildOpen(false, true);
		})

		

	
	// -------------------- Open Text Scrolling --------------------
	
		$(document).on("click", ".openScrollCtl .up", function(e) {
			$b = $(".openBottom");
			var h = $b.height();
			var lh = parseInt($b.css("line-height"));
			h -= h % lh;
			$b.scrollTo("-=" + h + "px", 600, {easing: "easeOutExpo"});
			return false;
		});
		$(document).on("click", ".openScrollCtl .down", function(e){
			$b = $(".openBottom");
			var h = $b.height();
			var lh = parseInt($b.css("line-height"));
			h -= h % lh;
			$b.scrollTo("+=" + h + "px", 600, {easing: "easeOutExpo"});
			return false;
		});
	
	
	// ----------------------- Translate Links --------------------
	
		$(document).on("click", ".translateThis", function () {
			if (!sjs._uid) {
				return sjs.loginPrompt();
			}
			
			var ref = $(this).attr("data-ref");
			var data = sjs.cache.get(ref);
			
			if (data) {
				sjs.translateText(data);
			} else {
				sjs.alert.saving("Looking up text...");
				$.getJSON("/api/texts/" + makeRef(parseRef(ref)), sjs.translateText);
			}

		});

	
	// -------------- Highlight Commentary on Verse Click -------------- 
	
	$(document).on("mouseenter", ".verse, .commentary", hoverHighlight );

	function hoverHighlight(e) {
		var n;
		$this = $(this);
		if ($this.hasClass("verse")) {
			n = $this.attr("data-num");
			$('[data-vref="'+n+'"]').addClass("highlight");
		} else if ($this.hasClass("commentary"))  {
			n = $this.attr("data-vref");
			$(this).addClass("highlight");
		}
		$('[data-num="'+n+'"]').addClass("highlight");
	}
	$(document).on("mouseleave", ".verse, .commentary", hoverHighlightOff );

	function hoverHighlightOff(e) {
		$(".highlight").removeClass("highlight");
	}

	$(document).on("click", ".verse", handleVerseClick );
	
	function handleVerseClick(e) {
		if (sjs._$verses.filter(".lowlight").length) {
			// Is something already selected?
			$highlight = sjs._$verses.not(".lowlight");
			if ($highlight.is($(this)) && $highlight.length == 1) {
				// Did the click just happen on the only selected line?
				$(window).trigger("click");
				return;
			}
			if ($highlight.length > 1 || $highlight.is($(this))) {
				// Is there already a range selected? reset if so
				var v = [$(this).attr("data-num"), $(this).attr("data-num")];		
			} else if ($highlight.length == 1) {
				var v = [$(this).attr("data-num"), $highlight.attr("data-num")].sort();
			}  
		} else {
			var v = [$(this).attr("data-num"), $(this).attr("data-num")];		
		}

		lowlightOn(v[0], v[1])

		var selected = sjs.current.book + " ";
		for (var i = 0; i < sjs.current.sectionNames.length -1 ; i++) {
			selected += sjs.current.sections[i] + ":";
		}
		selected  += (v[0] === v[1] ? v[0] : v.join("-"));
		sjs.selected = selected;

		if (sjs.flags.verseSelecting) {			
			// Selecting a verse for add source
			sjs.add.source = {ref: selected};
			$("#selectedVerse").text(selected);
			$("#selectConfirm").show();
			$("#selectInstructions").hide();
		} else if (!isTouchDevice()) {
			// Add verseControls
			var offset = $(this).offset();
			var left = sjs._$basetext.offset().left + sjs._$basetext.outerWidth();
			var top = offset.top;
			var verseControls = '<div class="verseControls btn" ' +
				'style="left:'+ left +'px;top:'+top+'px">+' +
				'<div class="verseControlsList">' +
					'<span class="addSource">Add Source</span>' + 
					'<span class="addNote">Add Note</span>' + 
					'<span class="addToSheet">Add to Sourcesheet</span>' +
					'<span class="copyToClipboard">Copy to clipboard</span>' + 
				'</div>' +
				'</div>';
			$("body").append(verseControls);
			$(".verseControls").click(function(e){ return false; });
			$(".verseControls span").click(function() { $(".verseControls").remove(); });
			$(".verseControls .addSource").click(addToSelected);
			$(".verseControls .addNote").click(addNoteToSelected);
			$(".verseControls .addToSheet").click(addSelectedToSheet);
			$(".verseControls .copyToClipboard").click(copySelected);

		}
	
		// Scroll commentary view port
		var $comments = $();
		for (var i = v[0]; i <= v[1]; i++ ) {
			$more = sjs._$commentaryBox.find(".commentary[data-vref=" + i + "]");
			$comments = $comments.add($more);
		} 

		var $fc = $comments.eq(0);
		if ($fc.length == 1) {	
			var top = $(window).scrollTop() - $(this).offset().top + 120 ;					
			sjs._$commentaryViewPort.clearQueue().scrollTo($fc, {duration: 600, offset: top, easing: "easeOutExpo"})
		
		}
		sjs._$sourcesCount.text($comments.length + " Sources");
		sjs._$sourcesWrapper.html(sourcesHtml(sjs.current.commentary, v[0], v[1]));
		setFilters();
		return false;
	}

	function addToSelected() {
		if (!sjs._uid) {
			return sjs.loginPrompt();
		}
		$("#overlay").show();
		sjs.flags.verseSelecting = false;
		sjs.add.source = {ref: sjs.selected};
		buildOpen();

		return false;
	}
	

	function addNoteToSelected() {
		if (!sjs._uid) { return sjs.loginPrompt(); }

		addToSelected();
		$("#addSourceType select").val("note").trigger("change");
		$(".open").position({of: $(window)});
	}


	function copySelected(e) {
		e.stopPropagation();
		var pRef = parseRef(sjs.selected);
		var start = parseInt(pRef.sections[pRef.sections.length-1])-1;
		var end = parseInt(pRef.toSections[pRef.toSections.length-1]);
		 
		var en = sjs.current.text.slice(start, end).join(" ");
		var he = sjs.current.he.slice(start, end).join(" ");

		var copyText = sjs.selected + ":\n\n" + he + "\n\n" + en;
		
		sjs.alert.copy(copyText);
	}

// --------------- Add to Sheet ----------------

	function addSelectedToSheet(e) {
		if (!sjs._uid) { return sjs.loginPrompt(); }

		// Get sheet list if necessary
		if (!$("#sheets .sheet").length) {
			$("#sheets").html("Loading...");
			$.getJSON("/api/sheets/user/" + sjs._uid, function(data) {
				$("#sheets").empty();
				var sheets = "";
				for (i = 0; i < data.sheets.length; i++) {
					sheets += '<li class="sheet" data-id="'+data.sheets[i].id+'">'+
						data.sheets[i].title + "</li>";
				}
				sheets += '<li class="sheet new"><i>Start a New Source Sheet</i></li>'
				$("#sheets").html(sheets);
				$("#addToSheetModal").position({of:$(window)});
				$(".sheet").click(function(){
					$(".sheet").removeClass("selected");
					$(this).addClass("selected");
					return false;
				})
			})			
		}

		$("#addToSheetModal .sourceName").text(sjs.selected);

		$("#overlay").show();
		$("#addToSheetModal").show().position({
			my: "center center",
			at: "center center",
			of: $(window)
		});
		
		e.stopPropagation();
	}

	$("#addToSheetModal .cancel").click(function() {
		$("#overlay, #addToSheetModal").hide();
	})

	$("#addToSheetModal .ok").click(function(){
		// Protection against request getting sent multiple times (don't know why)
		if (sjs.flags.saving === true) { return false; }
		var selectedRef = sjs.selected;
		var selected = $(".sheet.selected");
		if (!selected.length) {
			sjs.alert.message("Please select a source sheet.");
			return false;
		}

		if (selected.hasClass("new")) {
			var title = prompt("New Source Sheet Name:", "");
			var sheet = {
				title: title,
				options: {numbered: 0},
				sources: [{ref: selectedRef}]
			};
			var postJSON = JSON.stringify(sheet);
			sjs.flags.saving = true;
			$.post("/api/sheets/", {"json": postJSON}, addToSheetCallback);	
		} else {
			var title = selected.html();
			var url = "/api/sheets/" + selected.attr("data-id") + "/add";
			sjs.flags.saving = true;
			$.post(url, {ref: sjs.selected}, addToSheetCallback);	
		}

		function addToSheetCallback(data) {
			sjs.flags.saving = false;
			$("#addToSheetModal").hide();
			if ("error" in data) {
				sjs.alert.message(data.error)
			} else {
				sjs.alert.message(selectedRef + ' was added to "'+title+'".<br><br><a target="_blank" href="/sheets/'+data.id+'">View sheet.</a>')
			}
		}

	});



	// --------------- Add Source ------------------------
	
	$(document).on("click", ".addSource", function(){
		if (!sjs._uid) {
			return sjs.loginPrompt();
		}
		sjs._$commentaryBox.hide();
		sjs._$sourcesList.removeClass("opened");
		$(".smallSectionName").text(sjs.current.sectionNames[sjs.current.sectionNames.length-1]);
		$("#verseSelectModal").show();
		$("#selectConfirm").hide();
		$("#selectInstructions").show();
		sjs.flags.verseSelecting = true;
		sjs.ref.tests = null;
		
		if ($(".lowlight").length) {
			$(".verse").not($(".lowlight")).trigger("click");
		}
		sjs.track.ui("Add Source Button Click");
		return false;
	});
	$(document).on("click", "#addSourceCancel", function() {
		$(".open").remove();
		$("#overlay") .hide();
		sjs.ref.tests = null;
		
	});
	
	$("#addModal").click(function() {
		return false;
	});
	
	// --------------- Verse Select ----------------
	
	$("#selectVerse").click(function() {
		$("#addModal, #overlay").hide();
		sjs._$commentaryBox.hide();
		sjs._$sourcesBox.hide();
		$("#verseSelectModal").show();
		sjs.flags.verseSelecting = true;
		
	});
	
	$("#verseSelectModal #selectOk").click(function() {
		$("#overlay").show();
		buildOpen();
		sjs._$commentaryBox.show();
		sjs._$sourcesBox.show();
		$("#verseSelectModal").hide();
		lowlightOff();
		sjs.flags.verseSelecting = false;
		return false;
		
	});
	
	$("#selectReset").click(function() {
		$("#selectInstructions").show();
		$("#selectConfirm").hide();
	});
	
	$("#verseSelectModal .cancel").click(function() {
		$("#verseSelectModal").hide();
		if (sjs.current.commentary) sjs._$commentaryBox.show();
		sjs.flags.verseSelecting = false;
	});
	

	// ------------- Nav Queries -----------------
	
	$("#goto").unbind("keypress").keypress(function(e) {
		if (e.keyCode == 13 && $("#goto").val()) {
			q = parseRef($("#goto").val());
			sjs._direction = 1;
			get(q);
			sjs.track.ui("Nav Query");
			$(this).blur();
		}
	});
	$("#openText").unbind("mousedown").mousedown(function(){
		if ($("#goto").val()) {
			q = parseRef($("#goto").val());
			sjs._direction = 1;
			get(q);
			sjs.track.ui("Nav Query");
		}
	});
		
				
}); // ---------------- End DOM Ready --------------------------



sjs.bind = {
	// Beginning to pull all event bindings into one place here
	windowScroll: function() {
		$(window).unbind("scroll.update");
		$(window).bind("scroll.update", updateVisible);
	}, 
	gotoAutocomplete: function() {
		$("input#goto").autocomplete({ source: sjs.books, focus: function(){} });
	}
}

function get(q) {
	// Get the text represented by the query q
	// by way of pushing to the History API,
	// which in turn calls actuallyGet
	History.pushState(q, q.ref + " | Sefaria.org", "/" + makeRef(q));
	sjs.track.open(q.ref);
}

function actuallyGet(q) {
	// take an object representing a query
	// get data from api or cache
	// prepare a new screen for the text to live in
	// callback on buildView
	
	sjs.alert.loading();

	var direction = (sjs._direction === null ? -1 : sjs._direction);
	sjs.depth += direction;
	sjs._direction = null;

	var ref = humanRef(makeRef(q));
	var sliced = false;
	for (var i = 0; i < sjs.thread.length; i++) {
		if (sjs.thread[i] === ref) {
			sjs.thread = sjs.thread.slice(0, i+1);
			sliced = true;
		} 
	}
	
	if (!sliced) sjs.thread.push(ref);
	
	sjs.updateBreadcrumbs();

	sjs.loading = true;
	$("#header").html(q.book.replace(/_/g, " ") + "...");

	$("#open, .boxOpen").removeClass("boxOpen");	
	$("#layoutToggle, #languageToggle, #overlay").hide();
	$("#goto").val("");
	sjs._$sourcesList.hide();
	$(".screen").addClass("goodbye");
	
	
	// Add a new screen for the new text to fill
	var screen = '<div class="screen">' +
						'<div class="basetext english"></div>' +
						'<div class="commentaryBox">' +
						'<div class="hideCommentary"><div class="hideTab gradient">▸</div></div>'+
							'<div class="commentaryViewPort">' +
							'</div>'+
							'<div class="sourcesBox gradient">'+
								'<div class="sourcesHeader">' +
									'<span class="showSources btn">&laquo;</span>' +
									'<span class=""><span class="sourcesCount"></span></span>' +
									'<div class="clear"></div>' +
								'</div>' +	
								'<div class="sourcesList sidePanel gradient"><div class="sourcesWrapper"></div></div>' +
							'</div>' +
						'</div>';
	
	$(".screen-container").append(screen);
	
	var $screen = $(".screen").last();
	
	// Copy old basetext classes (display, lang settings) to new basetext
	$screen.find(".basetext").attr("class", $(".goodbye").find(".basetext").attr("class")).removeClass("goodbye");
	$screen.attr("class", $(".goodbye").attr("class")).removeClass("goodbye");

	// Set screens far to the left to allow many backwards transitions
	$screen.css("left", 5000 + (sjs.depth * 100) + "%");
	
	// Give commentary box absolute positioning for duration of animation
	var top = $(window).scrollTop() + ($(window).height() * .09);
	var height = $(window).height() * .91;
	sjs._$commentaryBox.css({"position": "absolute", "top": top + "px", "height": height + "px", "bottom": "auto"})
		.addClass("animating");

	// Stored $elements now refer to the new screen
	sjs._$screen = $screen;
	sjs._$basetext = $(".basetext").last();
	sjs._$commentaryBox = $(".commentaryBox").last();
	sjs._$commentaryViewPort = $(".commentaryViewPort").last();
	sjs._$sourcesBox = $(".sourcesBox").last();
	sjs._$sourcesWrapper = $(".sourcesWrapper").last();
	sjs._$sourcesCount = $(".sourcesCount").last();
	sjs._$sourcesList = $(".sourcesList").last();
	sjs._$sourcesHeader = $(".sourcesHeader").last();

	sjs._$commentaryBox.css({"position": "absolute", "top": top + "px", "bottom": "auto"})
			.addClass("animating"); 
	
	var ref = makeRef(q);
	if (sjs.cache.get(ref)) {
		buildView(sjs.cache.get(ref));
	} else {
		$.getJSON("/api/texts/" + ref, buildView)
			.error(function() {
				sjs.alert.message("Sorry, there was an error (that's all I know)");
				$("#header").html(sjs.current ? sjs.current.book : "");
			});
	}
}


function buildView(data) {
	// take data returned from api and build it into the DOM
	// assumes sjs._$basetext and sjs._$commentaryViewPort are set
	
	if (data.error) {
		sjs.alert.message(data.error);
		$("#header").html("");
		return;
	}

	if (sjs._direction == 0) { $(".goodbye").hide() }

	var $basetext = sjs._$basetext;
	var $commentaryBox = sjs._$commentaryBox;
	var $commentaryViewPort = sjs._$commentaryViewPort;
	var $sourcesWrapper = sjs._$sourcesWrapper;
	var $sourcesCount = sjs._$sourcesCount;
	var $sourcesBox = sjs._$sourcesBox;

	// Clear everything out 
	$basetext.empty().removeClass("noCommentary versionCompare").hide();
	$("body").removeClass("newText");
	$commentaryBox.removeClass("noCommentary").hide(); 
	$commentaryBox.find(".commentary").remove();
	$("#addVersionHeader, #newVersion, #editButtons").hide();
	$("#viewButtons, #sectionNav, #breadcrumbs").show();
	$("#about").removeClass("empty");
	$(".open").remove();	
	
	sjs.textFilter = 'all';
	sjs.typeFilter = 'all';

	sjs.cache.save(data);
	var langMode = sjs.current.langMode ? sjs.current.langMode : 'en';
	sjs.current = data;
	sjs.current.langMode = langMode;
	

	// Set Language base on what's available
	if (data.he.length && data.text.length) {
		$("#languageToggle").show();
	} else if (data.text.length && !data.he.length) {
		$("#languageToggle").hide();
		$("#english").trigger("click");
	} else if (data.he.length && !data.text.length) {
		$("#languageToggle").hide();
		$("#hebrew").trigger("click");
	}
	if (!sjs._$basetext.hasClass("bilingual")) $("#layoutToggle").show();
	
	// Texts that default to paragraph view - Tanach excluding Psalms and Talmud
	if (!(data.type in {Tanach:1, Talmud:1}) || data.book in {Psalms:1}) {
		$("#layoutToggle .toggleOption").removeClass("active");
		$("#block").addClass("active");
		sjs._$basetext.addClass("lines");
	}
	
	// Build basetext
	var emptyView = "<span class='btn addThis empty'>Add this Text</span>"+
		"<i>No text available.</i>";
	var basetext = basetextHtml(data.text, data.he, "", data.sectionNames[data.sectionNames.length - 1]);
	if (!basetext) {
		basetext = emptyView;
		$("#about").addClass("empty");
		$("#english").trigger("click");
		$("#viewButtons").hide();
	} 
	
	// Make a Fancy Title String
	var sectionsString = "";
	if (data.title) {
		var basetextTitle = data.title;
	} else {
		var sectionNames = []
		for (var i = 0; i < data.sectionNames.length-1; i++) {
			sectionNames.push(data.sectionNames[i] + " " + data.sections[i]);
		}
		sectionsString = sectionNames.join(" : ");
		var basetextTitle = data.book.replace(/_/g, " ") + " " + sectionsString;
	}
	if (data.heTitle) {
		var start = data.sectionNames.length > 1 ? 0 : 1;
		var end = data.sectionNames.length - 1;
		var basetextHeTitle = data.heTitle + " " + data.sections.slice(start,end).map(encodeHebrewNumeral).join(", ");
	} else {
		var basetextHeTitle = basetextTitle;
	}
	
	// Add the fancy titles to the bastext	
	basetext = "<div class='sectionTitle'><span class='en'>" + basetextTitle + "</span>" +
		"<span class='he" + (basetextTitle === basetextHeTitle ? " enOnly" : "") + "'>" + 
		basetextHeTitle + "</span></div>" + 
		"<span class='spacer'></span>" +
		basetext +
		"<div class='clear'></div>"; 

	$("#next, #prev").css("visibility", "visible").show();

	$("#aboutTextTitle").html(data.book);
	$("#aboutTextSections").html(sectionsString);
	$("#aboutVersions").html(aboutHtml());	
	
	// TODO - Can't properly handle editing text info for "Commentator on Book", disallow for now 
	if (data.type == "Commentary") {
		$("#editTextInfo").hide(); 
	} else {
		$("#editTextInfo").show();
	}

	// TODO - Can't handle editing a merged text, disallow for now
	if ("sources" in data) {
		$("#about").addClass("enMerged");
	} else if ("heSources" in data) {
		$("#about").addClass("heMerged");
	} else {
		$("#about").removeClass("heMerged enMerged");
	}
	
	// Prefetch Next and Prev
	if (data.next) {
		prefetch(data.next);
		$("#next").attr("data-ref", data.next)
			.css("display", "inline-block")
			.removeClass("inactive");
	} else {
		$("#next").addClass("inactive");
	}
	if (data.prev) {
		prefetch(data.prev);
		$("#prev").attr("data-ref", data.prev)
			.css("display", "inline-block")
			.removeClass("inactive");
	} else {
		$("#prev").addClass("inactive");
	}
	
	// Build Commentary if any
	if (data.commentary.length) {
		buildCommentary(data.commentary);	
	} else {
		var emptyHtml = '<div class="sourcesActions">' +
							'<br /><div>No sources for this text yet.</div><br />' +
							'<span class="btn btn-success addSource">Add a New Source</span>' + 
						'</div>';
		$sourcesCount.text("0 Sources").show();
		$basetext.addClass("noCommentary");
		$sourcesBox.addClass("noCommentary");
		$commentaryBox.addClass("noCommentary").show();
		$sourcesWrapper.html(emptyHtml);
		$(".hideCommentary").hide();
	}

	/// Add Basetext to DOM
	$basetext.html(basetext);
	sjs._$verses = $basetext.find(".verse");
	sjs._$commentary = $commentaryBox.find(".commentary");								

	$basetext.show();
	$sourcesBox.show();	
	sjs.bind.windowScroll();
	sjs.loading = false;
	
	// highlight verse (if indicated)
	if (data.sections.length === data.sectionNames.length) {
		var first = data.sections[data.sections.length-1];
		var last = data.toSections[data.toSections.length-1];
		lowlightOn(first, last);
	} else {
		updateVisible();
	}
	
	// Scroll horizontally to the new Screen
	var scrollXDur = sjs._direction == 0 ? 1 : 600;
	var scrollYDur = 200; // sjs._direction == 0 ? 1 : 200;

	// Animate horizonatally to new screen	
	$('.screen-container').css('position', 'fixed');
	$('.screen-container').animate({left: '-' + (5000 + (sjs.depth * 100)) + "%"}, {duration: scrollXDur, complete: function() {
		$('.goodbye').remove();
		$(this).css('position', 'relative');
		sjs._$commentaryBox.css({"position": "fixed", "bottom": "0", "top": "auto"})
			.removeClass("animating");
		sjs._verseHeights = [];
		setScrollMap();
		// Scroll vertically to the highlighted verse if any
		$highlight = sjs._$basetext.find(".verse").not(".lowlight").first();
	 	if ($highlight.length) {
	 		var top = $highlight.position().top - 100;
			$("html, body").animate({scrollTop: top}, scrollYDur)
			//$.scrollTo($highlight, {offset: -200, axis: "y", duration: scrollYDur, easing: "easeOutExpo"});
	 	}
	 	var header = sjs.current.book  + " " +
			sjs.current.sections.slice(0, sjs.current.sectionNames.length-1).join(":");
	 	$("#header").html(header);

	 	// Show a contribute prompt on third page
		sjs.flags.contributePrompt -= 1;
		if (sjs.flags.contributePrompt === 0 && !$.cookie("hide_contribute_prompt")) {
			$("#contributePrompt, #overlay").show().position({my: "center center", 
													at: "center center",
													of: $(window)});
			$("#contributePrompt .btn.close").click(function(){
				if ($("#contributePrompt input").prop("checked")) {
					$.cookie("hide_contribute_prompt", true);
				}
				$("#contributePrompt, #overlay").hide();
			});

			$("#contributePrompt #watchEditVideo").click(function(){
				$("#contributePrompt").hide();
				$("#editVideo").position({of: $(window)}).show();
				$("#editVideo .close").click(function(){
					$("#editVideo, #overlay").hide();
				})
			});
		}

	}});
	
	sjs.alert.clear();

} // ------- END Build View---------------


	function basetextHtml(en, he, prefix, sectionName) {
		var basetext = "";
		en = en || [];
		he = he || [];

		// Pad the shorter array to make stepping through them easier.
		var length = Math.max(en.length, he.length);
		en.pad(length, "");
		he.pad(length, "")

		// Step through both en and he together 
		for (var i = 0; i < Math.max(en.length, he.length); i++) {
            if (en[i] instanceof Array || he[i] instanceof Array) {
                basetext += basetextHtml(en[i], he[i], (i+1) + ".");
                continue;
            }
            var enButton = "<div class='btn addThis' data-lang='en' data-num='" + (i+1) +"'>" +
				"Add English for " + sectionName +  " " + (i+1) + "</div>";
			var enText = wrapRefLinks(en[i]) || enButton;
			var enClass = en[i] ? "en" : "en empty";

			var heButton = "<div class='btn addThis' data-lang='he' data-num='"+ (i+1) + "'>" +
				"Add Hebrew for " + sectionName + " " + (i+1) + "</div>";
			var heText = he[i] || heButton
			var heClass = he[i] ? "he" : "he empty";

			var n = prefix + (i+1);
			var verse =
				"<div class='verseNum'> " + n + " </div>" +
				'<span class="'+enClass+'">' + enText + "</span>" +
				'<span class="'+heClass+'">' + heText + '</span><div class="clear"></div>';

			basetext +=	'<span class="verse" data-num="'+ (prefix+n).split(".")[0] +'">' + verse + '</span>';

		}
	
		return basetext;
	}


	function buildCommentary(commentary) {
	
		var $commentaryBox = sjs._$commentaryBox;
		var $commentaryViewPort = sjs._$commentaryViewPort;
		var $sourcesWrapper = sjs._$sourcesWrapper;
		var $sourcesCount = sjs._$sourcesCount;
		var $sourcesBox = sjs._$sourcesBox;
	
		$sourcesWrapper.empty();
		var sources = {};
		var commentaryObjects = []
		var commentaryHtml = "";
		var n = 0; // number of assiged color in pallette

		for (var i = 0; i < commentary.length; i++) {
			var c = commentary[i];
	
			if (c.error) { continue; }
			var type = c.type || "unknown type";

			// Give each Commentator a Color
			if (!(c.commentator in sources)) {
				var color = sjs.palette[n];
				var source = {color: color};
				sources[c.commentator] = source;
				n = (n+1) % sjs.palette.length;
			}
							
			sources[c.commentator].count++;
			
			if (typeof(c.anchorText) == "undefined") c.anchorText = "";
			if (typeof(c.text) == "undefined") c.text = "";
			if (typeof(c.he) == "undefined") c.he = "";

			var classStr = "";
			if (!c.text.length && c.he) classStr = "heOnly";
			if (!c.he.length && c.text) classStr = "enOnly";
			
			var enText = sjs.shortCommentaryText(c.text, c.he);
			var heText = sjs.shortCommentaryText(c.he, c.text);

			var commentaryObject = {};
			commentaryObject.vref = c.anchorVerse;
			commentaryObject.ref = c.ref;
			commentaryObject.cnum = c.commentaryNum;
			commentaryObject.commentator = c.commentator;
			commentaryObject.heOnly = classStr.indexOf("heOnly") == 0;
			commentaryObject.html = '<span class="commentary ' + classStr + 
			    '" data-vref="' + c.anchorVerse + 
				'" data-id="' + i +
				'" data-category="' + c.category + ' ' + c.commentator +
				'" data-type="' + type +
				'" data-ref="' + (c.ref || "") + '">' + 
				'<span class="commentator' + (c.ref ? ' refLink' : '') + '"' + 
					' style="color:' + sources[c.commentator].color + 
					'" data-ref="'+ (c.ref || "") +'">' + 
						'<span class="en">'	+ c.commentator + ':</span>' +
						'<span class="he' + ("heTitle" in c ? '">' + c.heCommentator : ' enOnly">' +
							c.heCommentator) + ':</span>' +
						    (c.category == "Talmud" ? ' ' + parseRef(c.ref).sections[0] : '') + 
				'</span><span class="anchorText">' + c.anchorText + 
				'</span><span class="text"><span class="en">' + enText +
				'</span><span class="he">' + heText + '</span></span></span>';
			commentaryObject.category = c.category;
			commentaryObject.type = type;
			commentaryObjects.push(commentaryObject);		
		} 

		// Sort commentary 
		commentaryObjects.sort(function (a,b) {
			// First sort accoring to verse position
			// Use parseInt to look at only the first verse in cases where
			// vref is a string like "2 4 6" denoting multiple verses
			if (parseInt(a.vref) != parseInt(b.vref)) {
				return (parseInt(a.vref) > parseInt(b.vref)) ? 1 : -1;
			}

			// Sort commentaries according to their order
			if (a.cnum != 0 && b.cnum != 0) {
				return (a.cnum > b.cnum) ? 1 : -1; 
			}

			// Sort connections on the same source according to the order of the source text
			// e.g, Genesis Rabbah 1:2 before Genesis Rabbah 1:5
			if (a.commentator === b.commentator) {
				var aRef = parseRef(a.ref);
				var bRef = parseRef(b.ref);
				var length = Math.max(aRef.sections.length, bRef.sections.length)
				for (var i = 0; i < length; i++) {
					try {
						if (aRef.sections[i] != bRef.sections[i]) {
							return (aRef.sections[i] > bRef.sections[i]) ? 1 : -1;
						}
					} catch (e) {
						return (aRef.sections.length > bRef.sections.length) ? 1 : -1;
					}

				}
				return 0;
			}

			// Put bilingual texts first 
			if ((a.heOnly || b.heOnly) && !(a.heOnly && b.heOnly)) {
				return (a.heOnly ? 1 : -1);
			}

			// Put modern texts at the end
			if ((a.category === "Modern" || b.category === "Modern") && a.category != b.category) {
				return (a.category === "Modern" ? 1 : -1);
			}

			// Put notes at the end
			if ((a.type === "note" || b.type === "note") && a.type != b.type) {
				return (a.type === "note" ? 1 : -1);
			}

			// After these rules are applied, go random
			return Math.random() - 0.5;
		});
		
		sjs.co = commentaryObjects;

		for (var i = 0; i < commentaryObjects.length; i++) {
			commentaryHtml += commentaryObjects[i].html;
		}

		$commentaryViewPort.append(commentaryHtml)
							.slimscroll({height: "100%", color: "#777"});
		$sourcesWrapper.html(sourcesHtml(commentary));
		$sourcesCount.html(commentary.length + " Sources");
		$commentaryBox.show();	
	
	}
	
	function sourcesHtml(commentary, selected, selectedEnd) {
		if (!selected) { var selected = selectedEnd = 0; }

		var sources = {};
		var types = {};
		var sourceTotal = 0;
		var commentaryIndex = {};
		var n = m = 0;

		// Walk through all commentary objects given, disregard errors or commentaries
		// outside of selected verse (if any)
		for (var i = 0; i < commentary.length; i++) {
			var c = commentary[i];
	
			if (c.error) { continue; }

			var key = (c.type === "note" ? i : c.ref);

			if (key in commentaryIndex) {
				//continue;
			} else {
				commentaryIndex[key] = 1;
			}


			if (selected && (c.anchorVerse < selected || c.anchorVerse > selectedEnd)) { continue; }
	
			// Add Comment if we haven't seen it already, give it a color
			if (!(c.category in sources)) {
				var color = sjs.palette[n];
				var source = {count: 0, color: color, subs: {}, html: ""};
				n = (n+1) % sjs.palette.length;
				sources[c.category] = source;
			}
			sources[c.category].count++;
			// Count subcategories
			if (c.commentator in sources[c.category].subs) {
				sources[c.category].subs[c.commentator]++;
			} else {
				sources[c.category].subs[c.commentator] = 1;
			}
			sourceTotal++;

			var typeName = c.type || "unknown type";
			if (!(typeName in types)) {
				var color = sjs.palette[m];
				var type = {count: 0, color: color, html: ""};
				m = (m+1) % sjs.palette.length;
				types[typeName] = type;
			} 
			types[typeName].count++;
		}

		// -------------- Build Texts Filter -----------------
		var html = "<div class='textsFilter'><div class='source label active' data-category='all'>" +
					"<div class='cName'><span class='count'>("  + sourceTotal + ")</span> All Texts</div></div>";

		// If the current filter has no sources, include it anyway listed as count 0
		if (sjs.textFilter !== "all" && !(sjs.textFilter in sources)) {
			sources[sjs.textFilter] = { count: 0, color: sjs.palette[n], subs:{}, html: "" }
		}

		for (category in sources) {
			sources[category].html += '<div class="source" data-category="' + category +
				'" style="color:'+ sources[category].color +
				'"><div class="cName"><span class="count">('+ sources[category].count+')</span> '+
				category + "</div>";
			for (sub in sources[category].subs) {
				sources[category].html += '<div class="source sub" data-category="' + sub +
				'"><div class="cName"><span class="count">('+ sources[category].subs[sub]+')</span> ' + sub + "</div></div>";
			}
			sources[category].html += '</div>';
		}
		// Sort sources by count
		var sortable = [];
		for (var source in sources) {
				sortable.push([source, sources[source].count, sources[source].html])
		}
		sortable.sort(function(a, b) {return b[1] - a[1]})
		// Add the HTML of each source to html
		for (var i = 0; i < sortable.length; i++) {
			html += sortable[i][2];
		}	
		html += '</div>';


		// --------------- Build Types Filter ---------------------
		html += "<div class='typesFilter'><div class='type label active' data-type='all'>" +
					"<span class='count'>("  + sourceTotal + ")</span> All Connections</div>";

		// If the current filter has no sources, include it anyway listed as count 0
		if (sjs.typeFilter !== "all" && !(sjs.typeFilter in types)) {
			types[sjs.typeFilter] = { count: 0, color: sjs.palette[m], html: "" }
		}

		for (type in types) {
			types[type].html += '<div class="type" data-type="' + type +
				'" style="color:'+ types[type].color +
				'"><span class="cName"><span class="count">('+ types[type].count+')</span> '+
				type.toProperCase() + '</div>';
		}
		// Sort sources by count
		var sortable = [];
		for (var type in types) {
				sortable.push([type, types[type].count, types[type].html])
		}
		sortable.sort(function(a, b) {return b[1] - a[1]})
		// Add the HTML of each type to html
		for (var i = 0; i < sortable.length; i++) {
			html += sortable[i][2];
		}

		html += '</div>';
		html += '<div class="sourcesActions">' + 
					'<span class="btn btn-success addSource">Add a New Source</span>' +
				'</div>';
		return html;
	}


	function resetSources() {
		if (!("commentary" in sjs.current)) { return; }
		sjs._$sourcesWrapper.html(sourcesHtml(sjs.current.commentary));
		setFilters();
		sjs._$sourcesCount.html(sjs._$commentaryBox.find(".commentary:visible").length + " Sources");
		sjs._$commentaryBox.find(".commentary").removeClass("hidden");

	}

	function setFilters() {
		if (sjs.textFilter !== "all") {
			$(".source[data-category=" + sjs.textFilter + "]").trigger("click");
		}
		if (sjs.typeFilter !== "all") {
			$(".type[data-type=" + sjs.typeFilter + "]").trigger("click");
		}
	}


	function aboutHtml(data) {
		data = data || sjs.current;

		if (!(data.versionTitle || data.heVersionTitle)) { 
			return "<i><center>No text available.</center></i>"; 
		}

		var enVersion = {
			title: data.versionTitle || "<i>Text Source Unknown</i>",
			source: data.versionSource || "",
			lang: "en",
			sources: ("sources" in data ? data.sources : null)
		};

		var heVersion = {
			title: data.heVersionTitle || "<i>Text Source Unknown</i>",
			source: data.heVersionSource || "",
			lang: "he",
			sources: ("heSources" in data ? data.heSources : null)
		};

		var aboutVersionHtml = function(version) {
			var html = '';
			if (version.sources && version.sources.unique().length > 1) {
			// This text is merged from multiples sources
				uniqueSources = version.sources.unique()
				html += '<div class="version '+version.lang+'"><span id="mergeMessage">This page includes merged sections from multiple text versions:</span>'
				for (i = 0; i < uniqueSources.length; i++ ) {
					html += '<div class="mergeSource">' +
						'<a href="/' + makeRef(data) + '/'+version.lang+'/' + uniqueSources[i].replace(/ /g, "_") + '">' + 
						uniqueSources[i] + '</a></div>';
				}
				html += "</div>";
			} else {
				var isSct = (version.title === "Sefaria Community Translation");
				html += '<div class="version '+version.lang+'">' +
							(isSct ? "Original Translation" : '<div class="aboutTitle">' + version.title + '</div>' +
							'<div class="aboutSource">Source: <a target="_blank" href="' + version.source + '">' + parseURL(version.source).host + '</a></div>') +
							'<div class="credits"></div>' +
							'<a class="historyLink" href="/activity/'+data.ref+'/'+version.lang+'/'+version.title.replace(/ /g, "_")+'">Full history &raquo;</a>' + 
						'</div>';
			}
			return html;
		};

		var html = '<i>About this version:</i>' +  aboutVersionHtml(heVersion) + aboutVersionHtml(enVersion);

		// Build a list of alternate versions
		var versionsHtml = '';
		var versionsLang = {};
		var mergeSources = [];
		if ("sources" in data) {mergeSources = mergeSources.concat(data.sources)}
		if ("heSources" in data) {mergeSources = mergeSources.concat(data.heSources)}
		for (i = 0; i < data.versions.length; i++ ) {
			var v = data.versions[i];
			// Don't include versions used as primary en/he
			if (v.versionTitle === data.versionTitle || v.versionTitle === data.heVersionTitle) { continue; }
			if ($.inArray(v.versionTitle, mergeSources) > -1 ) { continue; }
			versionsHtml += '<div class="alternateVersion ' + v.language + '">' + 
								'<a href="/' + makeRef(data) + '/' + v.language + '/' + v.versionTitle.replace(/ /g, "_") + '">' +
								v.versionTitle + '</a></div>';
			versionsLang[v.language] = true;
		}

		if (versionsHtml) {
			var langClass = Object.keys(versionsLang).join(" ");
			html += '<div id="versionsList" class="'+langClass+'"><i>Other versions of this text:</i>' + versionsHtml + '</div>';
		}

		return html;

	}


//  -------------------- Update Visible (Verse Count, Commentary) --------------------------

	function updateVisible() {
		if (sjs.loading || !sjs._$verses) {
			return;
		}
		
		var $v = sjs._$verses;
		var $com = sjs._$commentary;
		var $w = $(window);
		var nVerses = $v.length;
		var wTop = $w.scrollTop() + 40;
		var wBottom = $w.scrollTop() + $w.height();
		
		// Look for first visible 
		for (var i = 0; i < sjs._verseHeights.length; i++) {
			if (sjs._verseHeights[i] > wTop) {
				sjs.visible.first = i + 1;
				break;
			}
		}
		
		// look for last visible
		for (var k=i+1; k < sjs._verseHeights.length; k++) {
			if (sjs._verseHeights[k] > wBottom) {
				sjs.visible.last = k - 1;
				break;
			}
		}
		
					
		// Scroll commentary according to scroll map
		if (!sjs._$commentaryBox.hasClass("noCommentary")) {
			
			// Don't scroll if a commentary is expanded
			if ($(".commentary.expanded").length) {
				return;
			}
			// If something is highlighted, scroll commentary to track highlight in basetext
			if ($(".lowlight").length) {
				var $first = $v.not(".lowlight").eq(0);
				var top = ($first.length ? $w.scrollTop() - $first.offset().top + 120 : 0);
				var vref = $first.attr("data-num");
				
				var $firstCom = $com.not(".lowlight").eq(0);
				if ($firstCom.length) {
					sjs._$commentaryViewPort.clearQueue()
						.scrollTo($firstCom, {duration: 0, offset: top, easing: "easeOutExpo"})				
				}
	
			} else {				
			// There is nothing highlighted, scroll commentary to match basetext
				for (var i = 0; i < sjs._scrollMap.length; i++) {
					if (wTop < sjs._scrollMap[i] && $com.eq(i).length) {
						if (isTouchDevice()) {
							sjs._$commentaryViewPort.clearQueue()
								.scrollTop(sjs._$commentaryViewPort.scrollTop() + $com.eq(i).position().top);
						} else {
							var offset = $(window).scrollTop() - $com.eq(i).offset().top + 120 ;					
							sjs._$commentaryViewPort.clearQueue()
								.scrollTo($com.eq(i), {duration: 600, offset: 0, easing: "easeOutExpo"})
						}
						break;
					}
				}
			}
		}
	}

// ---------------- Breadcrumbs ------------------

sjs.updateBreadcrumbs = function() {
	if (sjs.thread.length === 1) {
		$("#breadcrumbs").hide();
		return;
	}
	
	var html = "";
	for (var i = sjs.thread.length-2; i > -1; i--) {
		html += "<span class='refLink'><span class='ui-icon ui-icon-triangle-1-w'></span>" + 
			sjs.thread[i].replace(/_/g, " ").replace(".", " ").replace(/\./g, ":") + 
			"</span>";
	}

	$("#breadcrumbs").html(html).show();
};

addSourceSuccess = function() {
	// Function called when a user types a valid ref while adding a source
	// Requests the text of the ref and offers options to add source, edit texts or add texts
	// depending on the state of the text returned.
	// TODO this code should be replaced by a generic reusable widget

	var ref = $("#addSourceCitation").val();
	if (sjs.ref.index.categories[0] == "Commentary") {
		$("#addSourceType select").val("commentary");
	}
	
	ref = normRef(ref);
	
	$("#addSourceText").text("Checking for text…");
	
	$.getJSON("/api/texts/" + ref, function(data) {
		if (data.error) {
			$("#addSourceText").html(data.error);
			return;
		}
		
		sjs.ref.bookData = data;			
		var text = en = he = controlsHtml = "";
		
		if (data.sections.length < data.sectionNames.length) {
			data.sections.push(1);
			data.toSections.push(Math.max(data.text.length, data.he.length));
		}
						
		for (var i = data.sections[data.sections.length-1]-1; i < data.toSections[data.toSections.length-1]; i++) {
		
			if (data.text.length > i) {
				en += (i+1) + ". " + data.text[i] + "<br><br>";	
			}
			if (data.he.length > i) {
				he += (i+1) + ". " + data.he[i] + "<br><br>";	
			}
		}
			
		$("#addSourceEdit").removeClass("inactive");
		
		if (en && !he) {
			$("#addSourceHebrew").removeClass("inactive");
			$("#addSourceEnglish, #addSourceThis").addClass("inactive");
			$("#addSourceTextBox").removeClass("he");
			text = "<span class='en'>" + en + "</span>";

		} else if (!en && he) {
			$("#addSourceEnglish").removeClass("inactive");
			$("#addSourceHebrew, #addSourceThis").addClass("inactive");
			text = "<span class='he'>" + he + "</span>";
			$("#addSourceTextBox").addClass("he");

		} else if (he && en) {
			$("#addSourceHebrew, #addSourceEnglish, #addSourceThis").addClass("inactive");
			$("#addSourceTextBox .btn.he, #addSourceTextBox .btn.en").removeClass("inactive");
			$("#addSourceTextBox").removeClass("he");

			text = "<span class='en'>"+en+"</span>"+"<span class='he'>"+he+"</span>"
		} else if (!en && !he) {
			text = "<i>No text available.</i>"
			$("#addSourceTextBox .btn").addClass("inactive");
			$("#addSourceThis").removeClass("inactive");
		}
		
		/*				
		if (data.type == "Talmud") {
			var text = "<span id='editDaf' class='btn gradient'>Edit Daf</span><div class='addSourceMsg'>Talmud line numbers may not be correct.<br>Please check the line numbers and edit if necessary before adding a source.</div>" + text;
		}
		*/

		$("#addSourceText").html(text);
		$(".open").position({of: $(window)});
		
		i++;
		if (data.type == "Commentary" && i > 1) {
			$("#addSourceSave").addClass("inactive");
			
			$("#addSourceComment").removeClass("inactive")
				.find(".commentCount").html(i + (i == 2 ? "nd" : i == 3 ? "rd" : "th"));
			
		} else { 
			$("#addSourceComment").addClass("inactive");
		}				

		
		// Edit Daf Link
		$("#editDaf").click(function() {
			sjs.current = sjs.ref.bookData;
			sjs.current.langMode = 'he';
			$("#overlay").hide();
			$("#editText").trigger("click")	
		})
		
		$("#addSourceSave").text("Save Source");
		
	});
	
}

sjs.expandSource = function($source) {
<<<<<<< HEAD
	if ($source.hasClass("expanded")) {
=======
	var id = parseInt($source.attr("data-id"));
	var c = sjs.current.commentary[id];

	if ($source.hasClass("expanded")) {
		$source.find(".text .en").text(sjs.shortText(c.text, c.he));
		$source.find(".text .he").text(sjs.shortText(c.he, c.text));
>>>>>>> 070d8396
		$source.removeClass("expanded");
		$(".commentary").removeClass("lowlight");
		return false;
	}

<<<<<<< HEAD
	// hihglight and expand
	$(".commentary").addClass("lowlight").removeClass("expanded");
	$source.removeClass("lowlight").addClass("expanded");

	// wrap reflinks
	var wrapped = wrapRefLinks($source.find(".text .en").text());
	$source.find(".text .en").html(wrapped);
	
=======
	// Add full, wrapped text to DOM
	$source.find(".text .en").html(wrapRefLinks(sjs.longCommentaryText(c.text, c.he)));
	$source.find(".text .he").html(sjs.longCommentaryText(c.he, c.text));

	// highlight and expand
	$(".commentary").addClass("lowlight").removeClass("expanded");
	$source.removeClass("lowlight").addClass("expanded");

>>>>>>> 070d8396
	// prefetch sources
	$source.find(".refLink").each(function() {
		prefetch($(this).attr("data-ref"))	
	});

<<<<<<< HEAD
	// scroll position
=======
	// scroll position after CSS Transitions are done
>>>>>>> 070d8396
	setTimeout(function(){
		var height = $source.height();
		var boxHeight = sjs._$commentaryBox.height();
		var offset = -Math.max( ((boxHeight - height) / 2) - 40 , 0 );
<<<<<<< HEAD
		sjs._$commentaryViewPort.scrollTo($source, {duration: 500, offset: offset, easing: "easeOutExpo"});

	}, 160);

	var ref = $source.attr("data-ref");
	var translateLink = $source.hasClass("heOnly") ? 
						"<span class='translateThis' data-ref='" + ref + "'>Add Translation +</span>" :
						"";
	if (!($source.find(".actions").length)) {
		var actionsHtml = "<div class='actions'>" +
							"<span class='connectionType'>[" + $source.attr("data-type") + "]</span>" +
							"<span class='editLink'>Edit Connection</span>" +
							translateLink +
							"<span class='refLink' data-ref='" + normRef(ref) + "'>Open " + ref + " &raquo;</span>" +
=======
		sjs._$commentaryViewPort.scrollTo($source, {duration: 400, offset: offset, easing: "easeOutExpo"});

	}, 160);


	var ref = $source.attr("data-ref");
	
	var editLink = $source.attr("data-type") == 'note' ? 
					"<span class='editLink'>Edit Note</span>" :
					"<span class='editLink'>Edit Connection</span>";
	var translateLink = $source.hasClass("heOnly") ? 
						"<span class='translateThis' data-ref='" + ref + "'>Add Translation +</span>" :
						"";
	var openLink = $source.attr("data-type") == 'note' ?
					"" :
					"<span class='refLink' data-ref='" + normRef(ref) + "'>Open " + ref + " &raquo;</span>";

	if (!($source.find(".actions").length)) {
		var actionsHtml = "<div class='actions'>" +
							"<span class='connectionType'>[" + $source.attr("data-type") + "]</span>" +
							editLink +
							translateLink +
							openLink + 
>>>>>>> 070d8396
						  "</div>";
		$source.append(actionsHtml);		
	}


};
<<<<<<< HEAD
=======


sjs.shortCommentaryText = function (text, backup) {
	// Create a short version of commentary text for collaspsed display
	var short = text || backup || "[no text available]";
	short = (isArray(short) ? short.join(" ") : short);
	if (short.length > 180) {
		short = short.substring(0,150)+"...";
	}
	short = short.stripHtml().escapeHtml();
	
	return short;
};

sjs.longCommentaryText = function(text, backup) {
	var long = text || backup || "[no text available]";
	long = (isArray(long) ? long.join(" ") : long);

	return long;
};

>>>>>>> 070d8396

function buildOpen($c, editMode) {
	// Build modal source view or modal edit view for source
	// if $c is present, create based on a .commentary
	// if editMode, copy existing .open for editing
	// if neither, build a modal for adding a new source
	// This code a mess and shoud be rewritten from scratch. 
	
	
	if (editMode) {
<<<<<<< HEAD
		// We're editing an existing modal; grab data from it
=======
		// We're editing an existing source; grab data from expanded source
		var id = parseInt($(".expanded").attr("data-id"));
>>>>>>> 070d8396
		var commentator = $(".expanded").attr("data-ref");
		var enText = $(".expanded .text .en").text();
		var heText = $(".expanded .text .he").text();
		var anchorText = $(".expanded .anchorText").text();
		var source = $(".expanded").attr("data-source");
		var type = $(".expanded").attr("data-type");
<<<<<<< HEAD
		var id = $(".expanded").attr("data-id");
=======
>>>>>>> 070d8396
		var text = (type === "note" ? enText : "")
		var title = (type === "note" ? sjs.current.commentary[id].commentator : "")

		$("#selectedVerse").text($(".open .openVerseTitle").text());
	}
	
	$(".open").remove();
	
	if ($c) {
		// building a new modal to read based on an existing comment
		$c.clone().hide().appendTo("body")
			.removeClass("commentary").addClass("open");

		var $o	= $(".open");
		var v = parseInt($o.attr("data-vref"));			
		
		// Wrap Ref Links
		$o.find(".text .en").html(wrapRefLinks($o.find(".text .en").text()));

		// prefetch ref links 
		$o.find(".refLink").each(function() {
			prefetch($(this).attr("data-ref"))	
		})
		
	} else {
		// building an editing modal (either new or existing)
		var ref = sjs.add.source.ref;
		var sections = ref.split(":");
		var v = sections[sections.length - 1];
		
		var html = 	'<div class="open gradient edit'+ (editMode && type === "note" ? " noteMode": "") + '">' +
			'<div class="formRow" id="anchorForm"><span class="label">Anchor Words:</span>' +
				'<input><span id="selectAnchor" class="btn">Select</span></div>' +
			'<div id="addSourceType" class="formRow">'+
				'<div class="label">Source Type:</div><select>'+
					'<option value="">Select type...</option>'+
					'<option value="commentary">Commentary</option>'+
					'<option value="quotation">Quotation</option>'+
					'<option value="reference">Reference</option>'+
					'<option value="summary">Summary</option>'+
					'<option value="explication">Explication</option>'+
					'<option value="related">Related Passage</option>'+
					'<option value="midrash">Midrash</option>'+
					'<option value="note">Note</option>'+
					'<option value="other">Other...</option>'+
				'</select><input id="otherType" placeholder=""></div>' +
			'<div id="commentatorForm" class="formRow">'+
				'<div class="label">Citation:</div>' +
				'<input id="addSourceCitation" placeholder="e.g., Rashi, Brachot 32a:4-9, Bereshit Rabbah 3:4"></div>'+
			'<div class="formRow">' +
				'<div id="addSourceTextBox">' +
					'<div id="addSourceTextControls">' +
						"<span class='btn en inactive'>Show Hebrew</span>" +
						"<span class='btn he inactive'>Show English</span>" +
						"<span id='addSourceThis' class='btn inactive'>Add this Text</span>" +
						"<span id='addSourceEdit' class='btn inactive'>Edit Text</span>" +
						"<span id='addSourceEnglish' class='btn inactive'>Add Translation</span>" +
						"<span id='addSourceHebrew' class='btn inactive'>Add Hebrew</span>" +
						"<span id='addSourceComment' class='btn inactive'>Add <span class='commentCount'></span> Comment</span>" +
					'</div>' +
					'<div id="addSourceText">…</div></div></div>' +
			'<div id="addNoteTitleForm" class="formRow">'+
				'<div class="label">Note Title:</div>' +
				'<input id="addNoteTitle" value="'+(title || "")+'"></div>'+
			'<div class="formRow">' +
				'<textarea id="addNoteTextarea">'+(text || "")+'</textarea></div>' +
			'<div id="addSourceControls">' + 
				'<span id="addSourceSave" class="btn btn-large inactive">Save Source</span>'+
				"<span id='addNoteSave' class='btn btn-large'>Save Note</span>" +
				'<span id="addSourceCancel" class="btn btn-large">Cancel</span></div>' +
			'</div>'
			

		$("body").append(html);
		var $o = $(".open");
		$("#addSourceCitation").val("");
	
		
		// Create a wrapper on checkRef() with appropriate parameters for this case
		checkSourceRef = function() {
			$("#addSourceText").html("");
			checkRef($("#addSourceCitation"), $("#addSourceText"), $("#addSourceSave"), 0, addSourceSuccess, true);
		}

		$("#addSourceCitation").autocomplete({ source: sjs.books, 
													select: checkSourceRef,
													focus: function() {},
													minLength: 2})
			.bind("textchange", function(e) {
				if (sjs.timers.checkSourceRef) clearTimeout(sjs.timers.checkSourceRef);
				sjs.timers.checkSourceRef = setTimeout("checkSourceRef();", 250);
				});
	
		// Bind functions for modal Buttons 
		$("#addSourceSave").click(handleSaveSource);
		$("#addNoteSave").click(handleSaveNote);
		$("#addSourceType select").change(function() {
			if ($(this).val() === "other") {
				$("#otherType").show();
			} else { 
				$("#otherType").hide();
			}
			if ($(this).val() === "note") {
				$(this).parents(".open").addClass("noteMode");
				$("#addNoteTitle").focus();
			} else {
				$(this).parents(".open").removeClass("noteMode");
			}
		})	
		$("#selectAnchor").toggle(function() {
			$o.addClass("selectingAnchor");
			$(this).text("OK");
		}, function() {
			$o.removeClass("selectingAnchor")
			if ($("#anchorForm input").val()) {
				$(this).text("Change");
				$("#anchorForm input").show();
			} else {
				$(this).text("Select");
			}

		})
		// Language toggles for addSourceText
		$("#addSourceTextBox .btn.en").click(function() {
			$("#addSourceTextBox").addClass("he")
		});
		$("#addSourceTextBox .btn.he").click(function() {
			$("#addSourceTextBox").removeClass("he")
		});

		// Add buttons 
		sjs.ref.bookData = null; // reset this - set by addSourceSuccess
		$("#addSourceHebrew, #addSourceEnglish, #addSourceThis, #addSourceComment").click(function() {
			if (!sjs._uid) {
				return sjs.loginPrompt();
			}

			var ref = $("#addSourceCitation").val();
			ref = makeRef(parseRef(ref));
			var that = this;
			if (!sjs.ref.bookData) {
				sjs.alert.saving("Looking up text...");
				$.getJSON("/api/texts/" + ref, function(data){
					sjs.alert.clear();
					sjs.ref.bookData = data;
					$(that).trigger("click");
				})
				return;
			}

			data = sjs.ref.bookData;

			sjs.editing = data;
			sjs.editing.smallSectionName = data.sectionNames[data.sectionNames.length - 1];
			sjs.editing.bigSectionName = data.sectionNames[data.sectionNames.length - 2];
			sjs.editing.versionSource = '';
			if (data.type === "Commentary") {
				sjs.editing.offset = data.toSections[data.toSections.length-1] + 1;
			} else {
				sjs.editing.offset = data.sections[data.sections.length-1];
			}
			$.extend(sjs.editing, parseRef(ref));
			$("#overlay").hide();
			
			if (this.id in {"addSourceHebrew":1, "addSourceEnglish": 1}) {
				if (this.id == "addSourceHebrew") {
					sjs.current.langMode = "en"; // so english will show as compare text
					$("#language").val("he");
					$("#newVersion").css("direction", "rtl");
				} else {
					sjs.current.langMode = "he";
				}
				sjs.showNewVersion();

			} else {
				sjs.editing.msg = "Add a New Text";
				sjs.showNewText();
			}
			
		})
	
		$("#addSourceEdit").click(function() {
			if (!sjs._uid) {
				return sjs.loginPrompt();
			}
			sjs.alert.saving("Looking up text...");
			var text = $("#addSourceCitation").val().replace(/ /g, "_")
			if ($("#addSourceTextBox").hasClass("he")) {
				sjs.current.langMode = "he";
			} else {
				sjs.current.langMode = "en";
			}
			$.getJSON("/api/texts/" + text, sjs.editText)
				.error(function(){ sjs.alert.message("Sorry there was an error.")});
		});

	}
	
	if (editMode) {
		// Populate fields for editing view
		$o.css("direction", "ltr").attr("data-id", id);
		$("#addSourceCitation").val(commentator);
		$("#anchorForm input").val(anchorText);
		if (anchorText) $("#anchorForm input").show();
		$("#addSourceText").html("<span class='en'>"+enText+"</span><span class='he'>"+heText+"</span>");
		$("#sourceForm input").val(source);
		$("#addSourceType select").val(type);
		if (type !== "note") $("#addSourceSave").removeClass("inactive");

		// Show appropriate buttons related to this text
		$("#addSourceEdit").removeClass("inactive");
		var comment = sjs.current.commentary[parseInt(id)];
		if (comment.text && comment.he) {
			$("#addSourceTextBox .btn.he, #addSourceTextBox .btn.en").removeClass("inactive");
			if (sjs.current.langMode === "he") {
				$("#addSourceTextBox").addClass("he");
			}
		} else if (comment.text) {
			$("#addSourceHebrew").removeClass("inactive");
		} else if (comment.he) {
			$("#addSourceTextBox").addClass("he");
			$("#addSourceEnglish").removeClass("inactive");
		}
	}

	var title = sjs.add.source ? 
				sjs.add.source.ref : 
				sjs.current.book + " " + sjs.current.sections.slice(0, sjs.current.sectionNames.length-1).join(":") + ":" + v;
	// Get at most 810 characters of the top text
	var enText = $(".verse").eq(v-1).find(".en").text().slice(0,810);
	var heText = $(".verse").eq(v-1).find(".he").text().slice(0,810);
	
	var openVerseHtml = "<div class='openVerse'>" +
							"<span class='en'>" + enText + "</span>" +
							"<span class='he'>" + heText + "</span>" +
						"</div>";

	$o.prepend(openVerseHtml + "<br>");
	if ($o.hasClass("edit") && !editMode) {
		title = "Add a source to " + title;
		$("#addSourceCitation").focus();
	}
	var titleHtml = "<div class='openVerseTitle'>" + title + "</div>";
	if (editMode) titleHtml = "<div class='delete'>delete</div>" + titleHtml;
	$o.prepend(titleHtml);

	$(".open .delete").click(handleDeleteSource);

	if ($c) {
		// Add scrolling controls if text is too long
		var h = $o.height();
		var mh = parseInt($o.css("max-height"));
		var p = parseInt($o.css("padding-top"));
		if (h + (2*p) >= mh) {
			$o.wrapInner("<div class='openBottom' />");
			$o.children().eq(0).height(h - p)
			$o.append('<div class="openScrollCtl"> \
				<img src="/static/img/up.png" class="up"/> \
				<img src="/static/img/down.png" class="down"/> \
			</div>');
		} 


		var buttons = "<div class='openButtons'><div class='editLink btn'>Edit Source</div>";
		// Add Translate button if heOnly
		if ($o.hasClass("heOnly")) {
			buttons +="<div class='translateThis btn' data-ref='"+$o.attr("data-ref")+"'>Add Translation</div>";
		}
		// Add an edit button to reading modal
		buttons += "</div>";
		$o.append(buttons);

		var ref = $o.find(".commentator").attr("data-ref").replace(".", " ");
		if (ref) {
			$o.find(".commentator").html(ref+":");	
		}
	} else {
		//select anchor words	
	 	var words = enText.split(" ");
	 	// wrap each word in verse 
	 	var html = "";
	 	for (var i = 0; i < words.length; i++) {
	 		html += '<span class="selectWord">' + words[i] + "</span> ";
	 	}
	 	 
	 	html = $.trim(html)
	 	 
		$(".openVerse").html(html)
		$(".selectWord").click(function() {
		
			if (!$(".selectWord.lowlight").length){
				$(".selectWord").addClass("lowlight")				
			}
			
			if ($(this).hasClass("lowlight")) {
				$(this).removeClass("lowlight")
			} else {
				$(this).addClass("lowlight")
			}
		
			var anchorWords = ""
		
			$(".selectWord").each(function() {
				if (!$(this).hasClass("lowlight")) {
					anchorWords += $(this).text() + " "
				}
			})
			
			$("#anchorForm input").val(anchorWords);
		});
	}

	$o.show().position({ my: "center center", at: "center center", of: $(window) });
	$("#overlay").show();
	return false;
}


sjs.eventHandlers.refLinkClick = function (e) {
	if ($(this).hasClass("commentaryRef")) {
		$("#goto").val($(this).text() + " on ").focus();
		e.stopPropagation();
		return false;
	}

	var ref =  $(this).attr("data-ref") || $(this).text();
	if (!ref) return;
	ref = $(this).hasClass("mishnaRef") ? "Mishna " + ref : ref;
	sjs._direction = $(this).parent().attr("id") == "breadcrumbs" ? -1 : 1;
	
	get(parseRef(ref));

	e.stopPropagation();
}	


sjs.editText = function(data) {
		if (!sjs._uid) {
			return sjs.loginPrompt();
		}
		sjs.editing.book             = data.book;
		sjs.editing.sections         = data.sections;
		sjs.editing.sectionNames     = data.sectionNames;
		sjs.editing.smallSectionName = data.sectionNames[data.sectionNames.length-1];
		sjs.editing.bigSectionName   = data.sectionNames[data.sectionNames.length-2];
		
		if (sjs.current.langMode === 'en') {
			sjs.editing.versionTitle = data.versionTitle;
			sjs.editing.versionSource = data.versionSource;
			sjs.editing.heVersionTitle = data.heVersionTitle;
			sjs.editing.heVersionSource = data.heVersionSource;
			sjs.editing.text = data.text;
			sjs.editing.he = data.he;
			var pad = data.he ? Math.max(data.he.length - data.text.length, 0) : 0;
		} else if (sjs.current.langMode === 'he') {
			$("body").addClass("hebrew");
			sjs.editing.versionTitle = data.heVersionTitle;
			sjs.editing.versionSource = data.heVersionSource;
			sjs.editing.text = data.he;
			var pad = data.text ? Math.max(data.text.length - data.he.length, 0) : 0;
		} else if (sjs.current.langMode === 'bi') {
			sjs.alert.message("Select a language to edit first with the language toggle in the upper right.");
			return;
		} else {
			return;
		}

		// If we know there are missing pieces of the text (compared to other lang)
		// pad with empty lines.
		for (var i = 0; i < pad; i++) {
			sjs.editing.text.push("");
		}
		
		sjs.editing.msg = "Edit Text";
		
		sjs.showNewText();

		// Set radio buttons for original/copy to appropriate state
		$('#versionTitle').val(sjs.editing.versionTitle);
		$('#versionSource').val(sjs.editing.versionSource);
		if ($("#versionTitle").val() in {"Sefaria Community Translation":1, "":1}) {
			$("#textTypeForm input#originalRadio").trigger("click");
		} else {
			$("#textTypeForm input#copyRadio").trigger("click");
		}

		var placeholders = function(line) { return line ? line : "..."; };
		var text = sjs.editing.text.map(placeholders).join('\n\n');
		$('#newVersion').val(text).trigger("autosize").trigger('keyup');

	};


sjs.editCurrent = function(e) {
	sjs.editText(sjs.current);
	e.stopPropagation();
};


sjs.addThis = function(e) {
	var lang = $(this).attr("data-lang");
	if (lang) {
		sjs.current.langMode = lang;
	}
	sjs.editCurrent(e);
	var n = parseInt($(this).attr("data-num"))
	if (n) {
		if (!sjs.editing.compareText || !sjs.editing.compareText.length) {
			var top = $("#newTextNumbers .verse").eq(n).position().top - 100;
		} else {
			$("#showOriginal").trigger("click");
			var top = $("#newTextCompare .verse").eq(n).position().top - 100;
		}
		sjs._$newVersion.trigger("autosize");
		$("html, body").animate({scrollTop: top, duation: 200});
	}
}

sjs.checkNewTextRef = function() {
	// Check ref function for new text UI
	checkRef($("#newTextName"), $("#newTextMsg"), $("#newTextOK"), 1, function(){}, false);
};
	

sjs.newText = function(e) {
	if (e) {
		e.preventDefault();
		e.stopPropagation();
	}
	if (!sjs._uid) {
		return sjs.loginPrompt();
	}

	$(".menuOpen").removeClass("menuOpen");
	$("#overlay").show();
	$("#newTextModal").show().position({of: $(window)});
	$("#newTextName").focus();
	$("#newTextOK").addClass("inactive");
	
	$("input#newTextName").autocomplete({ source: sjs.books, minLength: 2, select: sjs.checkNewTextRef});
	$("#newTextName").blur(sjs.checkNewTextRef);
	$("#newTextName").bind("textchange", function(e) {
		if (sjs.timers.checkNewText) {
			clearTimeout(sjs.timers.checkNewText);
		}
		sjs.timers.checkNewText = setTimeout(sjs.checkNewTextRef, 250);
	});
	sjs.ref.tests = null;
};


sjs.editTextInfo = function(){
	if (!sjs._uid) {
		return sjs.loginPrompt();
	}
	sjs.showNewIndex();
	$(".sidePanel").removeClass("opened");
	$("#newIndexMsg").hide();
	$("#header").text("Edit Text Information");
	$("#textTitle").val(sjs.current.book);
	$("#textTitleVariants").val(sjs.current.titleVariants.slice(1).join(", "));
	
	if (sjs.current.heBook) { 
		$("#heTitle").val(sjs.current.heBook );
	} else if (sjs.current.heTitle) {
		$("#heTitle").val(sjs.current.heTitle );
	}

	// Make list of categories currently in the select
	var cats = {};
	$("#textCategory option").each(function() {
    	cats[$(this).attr("value")] = 1;
	});
	// Set the category if it's in the list, otherwise set it as "Other"
	if (sjs.current.type in cats) {
		$("#textCategory").val(sjs.current.type);
	} else {
		$("#textCategory").val("Other");
		$("#otherCategory").val(sjs.current.type).show();
	}
	
	// Remove section name box if text depth is 1
	if (sjs.current.sectionNames.length == 1) {
		$(".sectionType:gt(0)").remove();
	}

	// Add additional section name boxes if needed
	for (var i = 2; i < sjs.current.sectionNames.length; i++) {
		$("#addSection").trigger("click");
	}
	
	// Populate sections names 
	$(".sectionType").each(function(){
		$(this).find("input").val(sjs.current.sectionNames[$(this).index()]);
	});
	
	// Add Shorthand boxes as needed
	for (var i = 1; i < sjs.current.maps.length; i++) {
		$("#addShorthand").trigger("click");
	}
	
	$(".shorthand").each(function(){
		if (!sjs.current.maps.length) return;
		$(this).find(".shorthandFrom").val(sjs.current.maps[$(this).index()].from);
		$(this).find(".shorthandTo").val(sjs.current.maps[$(this).index()].to);

	});
	
	// Check if texts are already saved with this schema,
	// If so, disallow schema changes
	$.getJSON("/api/counts/" + sjs.current.book, function(data){
		if ("error" in data) {
			return;
		} else {
			var count = 0;
			$.map(data.availableCounts, function(value, key) {
				for (var i=0; i < value.length; i++) {
					count += value[i]
				}
			});
		}
		if (count > 0) {
			$("#sectionTypesBox").addClass("fixedDepth");
		}
	});


};


sjs.showNewVersion = function() {
	
	sjs.editing.compareText = sjs.current.langMode == "en" ? sjs.editing.text : sjs.editing.he;
	sjs.editing.compareLang = sjs.current.langMode;

	sjs.editing.smallSectionName = sjs.editing.sectionNames[sjs.editing.sectionNames.length-1];
	sjs.editing.bigSectionName = sjs.editing.sectionNames[sjs.editing.sectionNames.length-2];

	sjs.showNewText();
	
	sjs._$newVersion.css("min-height", $("#newTextCompare").height()).show().focus().autosize()

	var title = sjs.current.langMode == "en" ? sjs.editing.versionTitle : sjs.editing.heVersionTitle;
	var source = sjs.current.langMode == "en" ? sjs.editing.versionSource : sjs.editing.heVersionSource;
	$(".compareTitle").text(title);
	$(".compareSource").text(source);

	$("#versionSource").val("");
	$("body").removeClass("newText");
	$(".sidePanel").removeClass("opened");
}


sjs.makeCompareText = function() {
	// Create DOM elements for comparison text while editing (usually, original text)
	// Assumes sjs.editing.compareText and sjs.editing.compareLang

	var compareText = sjs.editing.compareText;
	if (!compareText || !compareText.length) { 
		$("#showOriginal").hide();
		return; 
	}
	$("#showOriginal").show();
	var lang = sjs.editing.compareLang;
	var compareHtml = "";
	var start = sjs.editing.offset ? sjs.editing.offset - 1 : 0; 
	for (var i = start; i < compareText.length; i++) {
		compareHtml += '<span class="verse"><span class="verseNum">' + (i+1) + "</span>" +
			compareText[i] + "</span>";
	}
	$("#newTextCompare").html(compareHtml)
		.removeClass("he en")
		.addClass(lang);
}


sjs.clearNewVersion = function() {
	sjs.clearNewText();
	$("#newTextCompare").empty();
	sjs._direction = 0;
	buildView(sjs.current);
	sjs.editing = {};
}

	
sjs.showNewText = function () {
	// Show interface for adding a new text
	// assumes sjs.editing is set with: 
	// * msg -- displayed in header
	// * book, sections, toSections -- what is being edited
	// * smallSectionName, bigSectionName -- used in line numbering and title respectively
	// * text - the text being edited or "" if new text
	
	sjs.clearNewText();

	$(".sidePanel").removeClass("opened");
	$(".open, .verseControls").remove();
	$("#viewButtons, #prev, #next, #breadcrumbs").hide();
	$("#editButtons").show();
	
	$(window).scrollLeft(0)
		.unbind("scroll", updateVisible)
		.unbind("resize", updateVisible);
	$(".boxOpen").removeClass("boxOpen");

	$("#header").text(sjs.editing.msg);

	var title = sjs.editing.book.replace(/_/g, " ");
	for (var i = 0; i < sjs.editing.sectionNames.length-1; i++) {
		title += " : " + sjs.editing.sectionNames[i] + " " + sjs.editing.sections[i];
	}	

	if (!("compareText" in sjs.editing)) {
		sjs.editing.compareText = sjs.editing.he;
		sjs.editing.compareLang = "he";
		$(".compareTitle").text(sjs.editing.heVersionTitle);
		$(".compareSource").text(sjs.editing.heVersionSource);
	}

	sjs.makeCompareText();

	$("#editTitle").text(title);
	$("#versionSource").val(sjs.editing.versionSource);
	
	$("body").addClass("newText");
	sjs._$commentaryBox.hide();
	sjs._$basetext.hide();
	$("#addVersionHeader").show();
	
	var verse_num = sjs.editing.offset || 1;
	$("#newTextNumbers").append("<div class='verse'>" + 
		sjs.editing.smallSectionName + " " + verse_num + "</div>");

	$("#newVersion").bind("textchange", checkTextDirection)
		.bind("keyup", handleTextChange)
		.bind("click", handleTextChange)
		.autosize()
		.show()
		.focus();

	$("#textTypeForm input").click(function() {
		if ($(this).val() === "copy") {
			$("#copiedTextForm").show();

			// If an SCT was preloaded and the user clicks "Copied Text", reset the text fields 
			if (sjs.current.versionTitle === "Sefaria Community Translation" && sjs._$newVersion.val() === sjs.current.text.join("\n\n")) {
				sjs._$newVersion.val("").trigger("keyup");
				$("#copiedTextForm").find("input").val("");
			}
			$("#textTypeForm").removeClass("original");

		} else {
			$("#copiedTextForm").hide();
			if (sjs.current.versionTitle === "Sefaria Community Translation") {
				sjs._$newVersion.val(sjs.editing.text.join("\n\n"))
					.trigger("keyup");
			}
			$("#textTypeForm").addClass("original");
		}
	});

	// Autocomplete version title with existing, autofill source for existing versions
	$.getJSON("/api/texts/versions/" + sjs.editing.book, function(data) {
		if ("error" in data) { return; }
		map = {};
		titles = [];
		for (var i = 0; i < data.length; i++) {
			titles.push(data[i].title);
			map[data[i].title] = data[i].source;
		}

		$("#versionTitle").autocomplete({source: titles, select: function(e, ui) {
			$("#versionSource").val(map[ui.item.value]);
		}}); 
	});

	$("#newVersionBox").show();

	// Set radio buttons for original/copy to appropriate state
	if ($("#versionTitle").val() in {"Sefaria Community Translation":1, "":1}) {
		$("#textTypeForm input#originalRadio").trigger("click");
	} else {
		$("#textTypeForm input#copyRadio").trigger("click");
	}

};

	
sjs.clearNewText = function() {
	sjs.alert.clear();
	$("#newTextNumbers").empty();
	$("#versionTitle, #versionSource").val("");
	$("#newVersion").val("").unbind();
	$("#textTypeForm input").unbind();
	$("#newVersionBox").hide();
};	

	
sjs.showNewIndex = function() {
	$(".sidePanel").removeClass("opened");
	$("#viewButtons, #prev, #next, #breadcrumbs, #overlay").hide();
	$(".verseControls, .open").remove();
	$(window).unbind("scroll.update resize.scrollLeft");
	sjs._$commentaryBox.hide();
	sjs._$basetext.hide();
	$(window).scrollLeft(0);
			
	$("#textCategory").unbind().change(function() {
		if ($(this).val() === "Other") $("#otherCategory").show();
		else $("#otherCategory").hide();

		if ($(this).val() === "Commentary") $("#textStructureFieldSet, #shorthandsFieldSet").hide();
		else $("#textStructureFieldSet, #shorthandsFieldSet").show();
	});
			
	$("#addSection").unbind().click(function() {
		$(this).before("<span class='sectionType'> > <input/> <span class='remove'>X</span></span>");
	});

	$("#sectionTypesBox").removeClass("fixedDepth");
	
	$("#addShorthand").unbind().click(function() {
		$(this).before('<div class="shorthand"><input class="shorthandFrom" /> ' + 
			'⇾ <input class="shorthandTo"/> <span class="remove">X</span>');
	});

	
	$(document).on("click", ".remove", function() {
		$(this).parent().remove();
	});
			
	$("#newIndex").show();
};
	

sjs.clearNewIndex = function() {
		$("#newIndexMsg").show();
		$("#newIndex input, #newIndex select").val("");
		$(".sectionType:gt(1)").remove();
		$(".shorthand:not(:first)").remove();
		$("#addShorthand").unbind();
		$("#addSection").unbind();
		sjs.editing.title = null;
}	
	

sjs.validateIndex = function(index) {

		if (!index.title) {
			sjs.alert.message("Please give a text title or commentator name.")
			return false;
		}
		if ("categories" in index && (index.categories.length === 0 || index.categories[0] === "")) {
			sjs.alert.message("Please choose a text category.")
			return false;
		}
		if (index.sectionNames.length == 0 || index.sectionNames[0] === "") {
			if ( index.categories[0] !== "Commentary" ) {
				sjs.alert.message("Please describe at least one level of text structure.")
				return false;
			}
		}

		return true;
};
	
	
sjs.readNewIndex = function() {
		var index = {};
		
		index.title = $("#textTitle").val();
		if (sjs.editing.title && index.title !== sjs.editing.title) {
			// Primary title change
			index.oldTitle = sjs.current.book;
			sjs.cache.killAll()
		}

		var heTitle = $("#heTitle").val();
		if (heTitle) { index["heTitle"] = heTitle; }
		var titleVariants = $("#textTitleVariants").val();
		index.titleVariants = titleVariants.length ? titleVariants.split(", ") : [];
		index.titleVariants.unshift(index.title);
		var cat = $("#textCategory").val();
		// Don't allow category updates to Tanach, Mishna or Talmud
		// HACK to deal with incomplete handling on subcategories 
		if (cat in {"Tanach": 1, "Mishna": 1, "Talmud": 1}) {
			index.categories = sjs.current.categories;
		} else {
			index.categories = (cat == "Other" ? [$("#otherCategory").val()] : [cat]);
		}
		var sectionNames = [];
		$(".sectionType input").each(function() {
			sectionNames.push($(this).val());
		})
		index.sectionNames = sectionNames;
		var maps = [];
		$(".shorthand").each(function() {
			var from = $(this).find(".shorthandFrom").val()
			var to = $(this).find(".shorthandTo").val()

			if (!from && !to) return;
			
			maps.push({"from": from, "to": to});
		});
		index.maps = maps;
		return index;
	
	}
	
sjs.saveNewIndex = function(index) {

		var postJSON = JSON.stringify(index);
		var title = index["title"].replace(/ /g, "_");

		sjs.alert.saving("Saving text information...")
		$.post("/api/index/" + title,  {"json": postJSON}, function(data) {
			if (data.error) {
				sjs.alert.message(data.error);
			} else if ("oldTitle" in index) {
				// Full reload needed if primary name has changed
				$("#newIndex").hide();
				sjs.clearNewIndex();
				sjs.alert.message("Text information saved.");
				get(parseRef(data.title + " " + sjs.current.sections.join(" ")));
			} else {
				$("#newIndex").hide();
				sjs.books.push.apply(sjs.books, data.titleVariants);
				for (var i = 0; i < data.maps.length; i++)
					sjs.books.push(data.maps[i].from);
				sjs.bind.gotoAutocomplete();
				sjs.alert.clear();
				if (!sjs.editing.title) {
					// Prompt for text to edit if this edit didn't begin
					// as a edit of an existing text.
					$("#addText").trigger("click");
					$("#newTextName").val(data.title).trigger("textchange");
				} else {
					$.extend(sjs.current, index);
					if ("text" in sjs.current) {
						buildView(sjs.current);
					}
					sjs.alert.message("Text information saved.");
				}
				sjs.clearNewIndex();

			}
		});			
		
	};

sjs.translateText = function(data) {
	if ("error" in data) {
		sjs.alert.message(data.error);
		return;
	} 
	sjs.editing = data;
	sjs.current.langMode = 'he';
	if (data.sectionNames.length === data.sections.length) {
		sjs.editing.offset = data.sections[data.sections.length - 1];
	}
	sjs.showNewVersion();
};


function validateText(text) {
	if (text.versionTitle === "" || !text.versionTitle) {
		sjs.alert.message("Please give a version title.");
		return false;
	}
	
	if (text.versionSource === "" ) {
	 	sjs.alert.message("Please indicate where this text was copied from.");
	 	return false;
	}

	if (text.language === "he" && text.versionTitle === "Sefaria Community Translation") {
		sjs.alert.message('"Original Translations" should not be Hebrew. Is this actually a copied text?');
	 	return false;
	}

	return true;
}


function validateSource(source) {
	if (!source || source.refs.length != 2) {
		sjs.alert.message("Didn't receive a source or refs.");
		return false;
	}
	
	return true; 
}


function handleSaveSource() {
	if ($("#addSourceSave").text() == "Add Text") {
		// This is a an unknown text, add an index first
		var title = $("#addSourceCitation").val()
		$("#textTitle").val(title);
		$(".textName").text(title);
		$("#newIndexMsg").show();
		$("#header").text("Add a New Text");
		sjs.showNewIndex();
		return;
	}
	
	var source = readSource();
	if (validateSource(source)) {
		saveSource(source);
	} 
}


function readSource() {
	
	var source = {}
	var ref1 = sjs.add.source.ref.replace(/:/g, ".") 
	var ref2 = $("#addSourceCitation").val().replace(/:/g, ".");
	ref2 = makeRef(parseRef(ref2));
	
	source["refs"] = [ref1, ref2]
	delete source.ref
	
	var id = $(".open").attr("data-id");
	if (id) {
		source["_id"] = sjs.current.commentary[id]._id;
	}

	source["anchorText"] = $("#anchorForm input").val()
	source["type"] = $("#addSourceType select").val()
	if (source["type"] === "other") source["type"] = $("#otherType").val()
			
	return source
	
}


function handleDeleteSource(e) {
	if (!sjs._uid) {
		return sjs.loginPrompt();
	}		
	if (confirm("Are you sure you want to delete this source?")) {
		var link = {};
		var id = $(this).parents(".open").attr("data-id");
		var com = sjs.current.commentary[id];
		var url = ($(this).parents(".open").hasClass("noteMode") ? "/api/notes/" : "/api/links/") + com["_id"];
		$(".open").remove();
		$.ajax({
			type: "delete",
			url: url,
			success: function() { 
				hardRefresh()
				sjs.alert.message("Source deleted.");
			},
			error: function () {
				sjs.alert.message("Something went wrong (that's all I know).");
			}
		});
	}

}


function validateNote(note) {
	if (!note) {
		sjs.alert.message("Didn't receive a note.");
		return false;
	}
	
	if (!note.title) {
		sjs.alert.message("Please give this note a title.");
		return false; 
	}
	
	
	if (!note.text) {
		sjs.alert.message("Please enter a note text.");
		return false; 
	}

	return true; 
}


function handleSaveNote() {
	var note = readNote();	
	if (validateNote(note)) {
		saveSource(note);
	} 
}


function readNote() {
	var note = {
		ref: sjs.add.source.ref.replace(/:/g, "."),
		anchorText: $("#anchorForm input").val(),
		type:  $("#addSourceType select").val(),
		title: $("#addNoteTitle").val(),
		text: $("#addNoteTextarea").val()
	};

	var id = $(".open").attr("data-id");
	if (id) {
		note["_id"] = sjs.current.commentary[id]["_id"];
	}

	return note;
}


function saveSource(source) {
 	var postJSON = JSON.stringify(source);
	sjs.alert.saving("Saving Source…");
	$(".open").remove();
	var url = ("_id" in source ? "/api/links/" + source["_id"] : "/api/links/");
	$.post(url, {"json": postJSON}, function(data) {
		if (data.error) {
			sjs.alert.message(data.error);
		} else if (data) {
			// TODO add new commentary dynamically 
			hardRefresh(data.ref || data.refs[0]);
			sjs.alert.message("Source Saved.");		
		} else {
			sjs.alert.message("Sorry, there was a problem saving your source");
		}
	})
}


// Check if a div is overflowing
// TODO: don't assume $div is absolute

function overflows($div) {
	var h = $div.height();
	var $children = $div.children();
	for ( var i = 0; i < $children.length; i++) {
		var $c = $children.eq(i)
		if ($c.position().top + $c.outerHeight() > h ) {
			return true;
		}
	}
	return false;
}

// Determine is an element is scroll visible
// TODO: don't assume the parent is the scroll window

function isScrollVis($div) {
	var t = $div.offset().top
	var h = $div.parent().outerHeight();
	var pt = $div.parent().offset().top;
	
	if (t < pt) return false;
	if (t > pt + h) return false;
	
	return true;	
}


// ------ Text Syncing --------------
		
function handleTextChange(e) {
	// Special considerations every time the text area changes

	var text = sjs._$newVersion.val();
	var cursor = sjs._$newVersion.caret().start;

	// Handle deleting border between segments 
	if (e.keyCode == 8 && sjs.charBeforeCursor == '\n') {
		var cursor = sjs._$newVersion.caret().start;
		
		if (cursor) {
			var text = sjs._$newVersion.val();
			
			while (text[cursor] == "\n") cursor++;
			
			var newLines = 0;
			while (text[cursor-newLines-1] == "\n") newLines++;
			
			if (newLines) {
				text = text.substr(0, cursor-newLines) + text.substr(cursor)
				sjs._$newVersion.val(text)
					.caret({start: cursor-newLines, end: cursor-newLines})
			}
		}
	}

	// Insert placeholder "..." when hitting enter mutliple times to allow
	// skipping ahead to a further segment
	if (e.keyCode === 13 && (sjs.charBeforeCursor === '\n' || sjs.charBeforeCursor === undefined)) {
		text = text.substr(0, cursor-1) + "...\n\n" + text.substr(cursor);
		sjs._$newVersion.val(text);
		cursor += 5;
		sjs._$newVersion.caret({start: cursor, end: cursor});
	}

	// replace any single newlines with a double newline
	var single_newlines = /([^\n])\n([^\n])/g;
	if (single_newlines.test(text)) {
		text = text.replace(single_newlines, "$1\n\n$2");
		sjs._$newVersion.val(text);
		// move the cursor to the position after the second newline
		if (cursor) {
			cursor++;
			sjs._$newVersion.caret({start: cursor, end: cursor});
		}
	}
	

	// Sync Text with Labels	
	if ($("body").hasClass("newText")) {
		var matches = sjs._$newVersion.val().match(/\n+/g)
		var groups = matches ? matches.length + 1 : 1
		numStr = "";
		var offset = sjs.editing.offset || 1;
		for (var i = offset; i < groups + offset; i++) {
			numStr += "<div class='verse'>"+
				sjs.editing.smallSectionName + " " + i + "</div>"
		}
		$("#newTextNumbers").empty().append(numStr)

		sjs._$newNumbers = $("#newTextNumbers .verse")
		syncTextGroups(sjs._$newNumbers, e.keyCode)

	} else {
		syncTextGroups($("#newTextCompare .verse"), e.keyCode)

	}
	var cursor = sjs._$newVersion.caret().start;
	sjs.charBeforeCursor = sjs._$newVersion.val()[cursor-1];

}


function checkTextDirection() {
	// Look at first 20 charaters, count Hebrew and English
	// adjust text direction accordingly 
	
	var text = $(this).val()
	if (text == "") return
	
	var heCount = 0;
	var enCount = 0;
	
	for (var i = 0; i < 20; i++) {
		if (i >= text.length) break;
		if ((text.charCodeAt(i) > 0x590) && (text.charCodeAt(i) < 0x5FF)) {
			heCount++
		} else {
			enCount++
		}
	}
	
	if (heCount > enCount) {
		$(this).css("direction", "rtl")
		$("#language").val("he")
		
	} else {	
		$(this).css("direction", "ltr")
		$("#language").val("en")

	}
}
	

function groupHeights(verses) {
	// find the heights of text groups in #newVersion where groups are seprated by \n\n
	// look at up to the number 'verses' of groups 

	// get the text to measure
	var text = sjs._$newVersion.val();
	
	// Split text intro groups and wrap each group with in class heighMarker
	text =  "<span class='heightMarker'>" +
		text.replace(/\n/g, "<br>")
		.replace(/((<br>)+)/g, "$1<split!>")
		.split("<split!>")
		.join("</span><span class='heightMarker'>") +
		".</span>"; 
		// Last span includes '.', to prevent an empty span for a trailing line break.
		// Empty spans get no positioning. 

	// New Version Mirror is a HTML div whose contents mirror exactly the text area
	// It is shown to measure heights then hidden when done.
	sjs._$newVersionMirror.html(text);
	sjs._$newVersionMirror.show();
	
	var heights = [];
	for (i = 0; i < verses; i++) {
		// Stop counting if there are less heighMarkers than $targets
		if (i > $('.heightMarker').length - 1) {
			sjs._$newVersionMirror.hide();
			return heights;
		}
		heights[i] = $(".heightMarker").eq(i).offset().top;
	}

	sjs._$newVersionMirror.hide();
	
	return heights;
}


function syncTextGroups($target, keyCode) {
	// Between $target (a set of elements) and textarea (fixed in code as sjs._$newVersion)
	// sync the heigh of groups by either adding margin-bottom to elements of $targer
	// or adding adding \n between groups ins newVersion.


	var verses = $target.length;
	var heights = groupHeights(verses);
	// cursorCount tracks the number of newlines added near the cursor
	// so that we can move the cursor to the correct place at the end
	// of the loop.
	var cursorCount = 0;

	for (var i = 1; i < verses; i++) {
		// top of the "verse", or label trying to match to
		vTop = $target.eq(i).offset().top;
		
		// top of the text group
		tTop = heights[i];

		if (!tTop) break;
		
		// Text is above matching line
		if (vTop < tTop) {
			var marginBottom = parseInt($target.eq(i-1).css("margin-bottom")) + (tTop-vTop);
			
			$target.eq(i-1).css("margin-bottom", marginBottom + "px");
			
		
		// Matching line is above text	
		} else if (tTop < vTop) {
			// Try to reset border above and try cycle again
			if (parseInt($target.eq(i-1).css("margin-bottom")) > 32) {
				$target.eq(i-1).css("margin-bottom", "32px");
				heights = groupHeights(verses);
				i--;
				continue;
			}
			// Else add an extra new line to push down text and try again
			var text = sjs._$newVersion.val();
			
			// search for new line groups i times to find the position of insertion
			var regex = new RegExp("\n+", "g");
			for (var k = 0; k < i; k++) {
				var m = regex.exec(text);
			}
			text = text.substr(0, m.index) + "\n" + text.substr(m.index);
			
			var cursorPos = sjs._$newVersion.caret().start;
			sjs._$newVersion.val(text);
			var cursorDistance = cursorPos - m.index;
			// I'm a little nervous about the fuzziness here... If there's
			// a weird cursor bug, check here first. :-)
			if (cursorDistance > 0 && cursorDistance < 10) {
				cursorCount += 1;
			}
			sjs._$newVersion.caret({start: cursorPos, end: cursorPos});
			heights = groupHeights(verses);
			i--;
		
		}	
	
	}
	if (cursorCount > 0) {
		cursorPos = cursorPos + cursorCount;
		sjs._$newVersion.caret({start: cursorPos, end: cursorPos});
	}

}

function readNewVersion() {
	
	var version = {};

	version.postUrl = sjs.editing.book.replace(/ /g, "_");
	for (var i= 0 ; i < sjs.editing.sectionNames.length - 1; i++) {
		version.postUrl += "." + sjs.editing.sections[i];
	}
	
	var text = $("#newVersion").val();
	var verses = text.split(/\n\n+/g);
	for (var i=0; i < verses.length; i++) {
		verses[i] = (verses[i] === "..." ? "" : verses[i]);
	}
	if (sjs.editing.offset) {
		var filler = [];
		for (var i = 0; i < sjs.editing.offset -1; i++) {
			filler.push("");
		}
		verses = filler.concat(verses);
	}
	version["text"] = verses;
	version["language"] = $("#language").val();
	if ($("#originalRadio").prop("checked")) {
		version["versionTitle"] = "Sefaria Community Translation";
		version["versionSource"] = "http://www.sefaria.org";
	} else {
		version["versionTitle"] = $("#versionTitle").val();
		var source = $("#versionSource").val();
		if (source.indexOf(" ") == -1 && source.indexOf("http://") != 0) {
			source = source ? "http://" + source : source;
		} 
		version["versionSource"] = source;
	}

	return version;
	
}

	
function saveText(text) {
 	
 	var ref = text.postUrl;
 	delete text["postUrl"];
 	
 	postJSON = JSON.stringify(text);
	
	sjs.alert.saving("Saving text...")
	$.post("/api/texts/" + ref, {json: postJSON}, function(data) {
		
		if ("error" in data) {
		 	sjs.alert.message(data.error);
		} else {
			sjs.clearNewText();
			var params = getUrlVars();
			if ("after" in params) {
				if (params["after"].indexOf("/sheets") == 0) {
					sjs.alert.messageOnly("Text saved.<br><br><a href='" + params["after"] + "'>Back to your source sheet &raquo;</a>");
				}
			} else {
				hardRefresh(ref);
				sjs.editing = {};
				sjs.alert.message("Text saved.");
			}


		}
	})
}


function lowlightOn(n, m) {
	// turn on lowlight, leaving verse n-m highlighted
	
	lowlightOff();
	m = m || n;
	n = parseInt(n);
	m = parseInt(m);
	$c = $();
	for (var i = n; i <= m; i++ ) {
		$c = $c.add(sjs._$commentaryViewPort.find(".commentary[data-vref~="+ i + "]"));
	}
	sjs._$commentaryViewPort.find(".commentary").addClass("lowlight");
	$c.removeClass("lowlight");
	sjs._$verses.addClass("lowlight" );
	sjs._$verses.each(function() {
		if (n <= parseInt($(this).attr("data-num")) && parseInt($(this).attr("data-num"))  <= m) {
			$(this).removeClass("lowlight");
		}
	});
}


function lowlightOff() {
	sjs._$commentaryViewPort.find(".commentary").removeClass("lowlight");
	$(".verse").removeClass("lowlight");
	$(".verseControls").remove();
	sjs.selected = null;
}


function setVerseHeights() {
	// Store a list of the top height of each verse
	sjs._verseHeights = [];
	if (!sjs._$verses) return;
	sjs._$verses.each(function() {
		sjs._verseHeights.push($(this).offset().top);
	})	
}


function setScrollMap() {
	// Maps each commentary to a window scrollTop position, based on top positions of verses.
	// scrollMap[i] is the window scrollTop below which commentary i should be displayed at top.
	
	if(!sjs._verseHeights.length) setVerseHeights();
	sjs._scrollMap = [];
	var nVerses = sjs._$verses.length;

	// walk through all verses, split its space among its commentaries
	for (var i = 0; i < nVerses; i++) {
		
		// The top of the previous verse assigned:
		var prevTop = (i === 0 ?  0 : sjs._verseHeights[i-1]);
		// The number of commentaries this verse has:
		var nCommentaries = sjs._$commentaryViewPort.find(".commentary[data-vref="+ (i+1) + "]").length;
		// How much vertical space is available before the next verse
		// Special case the last verse which has no boundary after it
		var space = (i === nVerses-1 ? nCommentaries * 10 : sjs._verseHeights[i] - prevTop);

		// walk through each source this verse has
		for (k = 0; k < nCommentaries; k++) {
			sjs._scrollMap.push(prevTop + (k * (space / nCommentaries)) + 50);
		}
	}
	
	return sjs._scrollMap;
}


function clickEdit(e) {
	// Enable click editing on element e
	// when e is click a textarea will appear over it, change are put back into e
	
	var $text, top, left, width, height, pos, fontSize, dataNum;
	
	$text = $(this)
	pos = $text.offset()
	top = pos.top - 2
	left = pos.left - 2
	height = $text.height()
	width = $text.width()
	fontSize = $text.css("font-size");
	dataNum = $text.parent().attr('data-num');
	
	$(this).addClass("editing")
	
	var closeEdit = function (e) {
	
		var text = $(this).val();
		$(".editing").html(text);
		$(".editing").removeClass("editing");
		sjs.edits[dataNum] = true;
		
		$(this).remove() 
	}
	
	var text =  $text.text()
	
	$("<textarea id='" + dataNum + "' class='clickEdit'>" + text + "</textarea>")
		.appendTo("body")
		.css({"position": "absolute",
				"top": top,
				"left": left,
				"height": height,
				"width": width,
				"font-size": fontSize})
		.bind("focusout", closeEdit)
		.keypress(function(e) {
			if (e.keyCode == 13) $(this).trigger("focusout")
		}).focus()
}


function hardRefresh(ref) {	
	ref = ref || sjs.current.ref;
	sjs._direction = 0;
	sjs.cache.killAll();
	$(".screen").hide();
	actuallyGet(parseRef(ref));	
}


// -------- Special Case for IE ----------------
if ($.browser.msie) {
	$("#unsupported").show();
	$.isReady = true;
}<|MERGE_RESOLUTION|>--- conflicted
+++ resolved
@@ -211,11 +211,6 @@
 		$(".boxOpen").removeClass("boxOpen").find(".anchoredMenu, .menuConnector").hide();
 	});
 
-<<<<<<< HEAD
-=======
-
-	// ---------------- Sources List ---------------	
->>>>>>> 070d8396
 
 	// ---------------- Sources List ---------------
 
@@ -1981,31 +1976,17 @@
 }
 
 sjs.expandSource = function($source) {
-<<<<<<< HEAD
-	if ($source.hasClass("expanded")) {
-=======
 	var id = parseInt($source.attr("data-id"));
 	var c = sjs.current.commentary[id];
 
 	if ($source.hasClass("expanded")) {
 		$source.find(".text .en").text(sjs.shortText(c.text, c.he));
 		$source.find(".text .he").text(sjs.shortText(c.he, c.text));
->>>>>>> 070d8396
 		$source.removeClass("expanded");
 		$(".commentary").removeClass("lowlight");
 		return false;
 	}
 
-<<<<<<< HEAD
-	// hihglight and expand
-	$(".commentary").addClass("lowlight").removeClass("expanded");
-	$source.removeClass("lowlight").addClass("expanded");
-
-	// wrap reflinks
-	var wrapped = wrapRefLinks($source.find(".text .en").text());
-	$source.find(".text .en").html(wrapped);
-	
-=======
 	// Add full, wrapped text to DOM
 	$source.find(".text .en").html(wrapRefLinks(sjs.longCommentaryText(c.text, c.he)));
 	$source.find(".text .he").html(sjs.longCommentaryText(c.he, c.text));
@@ -2014,37 +1995,16 @@
 	$(".commentary").addClass("lowlight").removeClass("expanded");
 	$source.removeClass("lowlight").addClass("expanded");
 
->>>>>>> 070d8396
 	// prefetch sources
 	$source.find(".refLink").each(function() {
 		prefetch($(this).attr("data-ref"))	
 	});
 
-<<<<<<< HEAD
-	// scroll position
-=======
 	// scroll position after CSS Transitions are done
->>>>>>> 070d8396
 	setTimeout(function(){
 		var height = $source.height();
 		var boxHeight = sjs._$commentaryBox.height();
 		var offset = -Math.max( ((boxHeight - height) / 2) - 40 , 0 );
-<<<<<<< HEAD
-		sjs._$commentaryViewPort.scrollTo($source, {duration: 500, offset: offset, easing: "easeOutExpo"});
-
-	}, 160);
-
-	var ref = $source.attr("data-ref");
-	var translateLink = $source.hasClass("heOnly") ? 
-						"<span class='translateThis' data-ref='" + ref + "'>Add Translation +</span>" :
-						"";
-	if (!($source.find(".actions").length)) {
-		var actionsHtml = "<div class='actions'>" +
-							"<span class='connectionType'>[" + $source.attr("data-type") + "]</span>" +
-							"<span class='editLink'>Edit Connection</span>" +
-							translateLink +
-							"<span class='refLink' data-ref='" + normRef(ref) + "'>Open " + ref + " &raquo;</span>" +
-=======
 		sjs._$commentaryViewPort.scrollTo($source, {duration: 400, offset: offset, easing: "easeOutExpo"});
 
 	}, 160);
@@ -2068,15 +2028,12 @@
 							editLink +
 							translateLink +
 							openLink + 
->>>>>>> 070d8396
 						  "</div>";
 		$source.append(actionsHtml);		
 	}
 
 
 };
-<<<<<<< HEAD
-=======
 
 
 sjs.shortCommentaryText = function (text, backup) {
@@ -2098,7 +2055,6 @@
 	return long;
 };
 
->>>>>>> 070d8396
 
 function buildOpen($c, editMode) {
 	// Build modal source view or modal edit view for source
@@ -2109,22 +2065,14 @@
 	
 	
 	if (editMode) {
-<<<<<<< HEAD
-		// We're editing an existing modal; grab data from it
-=======
 		// We're editing an existing source; grab data from expanded source
 		var id = parseInt($(".expanded").attr("data-id"));
->>>>>>> 070d8396
 		var commentator = $(".expanded").attr("data-ref");
 		var enText = $(".expanded .text .en").text();
 		var heText = $(".expanded .text .he").text();
 		var anchorText = $(".expanded .anchorText").text();
 		var source = $(".expanded").attr("data-source");
 		var type = $(".expanded").attr("data-type");
-<<<<<<< HEAD
-		var id = $(".expanded").attr("data-id");
-=======
->>>>>>> 070d8396
 		var text = (type === "note" ? enText : "")
 		var title = (type === "note" ? sjs.current.commentary[id].commentator : "")
 
