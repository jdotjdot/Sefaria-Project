body {
	height: 100%;
	width: 100%;
	overflow-x: hidden;
	font-family: serif;
	background: white;
	margin:0;
}

#demoWarning {
	position: fixed;
	bottom: 0;
	left: 0;
	background: #eee;
	border-top-right-radius: 5px;
	border: 1px solid #ccc;
	z-index: 10;
	box-shadow: 2px 2px 10px #555;
}

#demoWarning .content {
	padding: 6px 12px;
}

.panelAnchor {
	position: fixed;
	width: 30px;
	height: 100%;
	top: 0;
	z-index: 98;
}

.panelAnchor:hover {
	opacity: 1;

}

.panelAnchor .inner {
	position: absolute;
	top: 50%;
	font-size: 16px;
	margin-top: -8px;
	color: #aaa;
	text-shadow: 0px 0px 2px #555;
	width: 100%;

}

#aboutPanelAnchor {
	left: 0;
	text-align: left;

}

#sourcesPanelAnchor {
	right: 0;
	text-align: right;

}

.sidePanel {
	-webkit-transition: all 0.3s ease;
    -moz-transition: all 0.3s ease;
    -o-transition: all 0.3s ease;
    transition: all 0.3s ease;
}

#about {
	position: fixed;
	width: 22%;
	height: 100%;
	min-width: 250px;
	top: 0;
	left: -70%;
	font-variant: normal;
	direction: ltr;
	text-align: center;
	font-size: 14px;
	font-weight: normal;
	margin: 0;
	vertical-align: middle;
	border-right: 1px solid #AAA;
	box-shadow: 0px 0px 10px #555;
	padding: 65px 0px 10px 0px;
	z-index: 99;
	/* SVG fallback(Opera 11.10-, IE9) */
	background: url(data:image/svg+xml;base64,PHN2ZyB4bWxucz0iaHR0cDovL3d3dy53My5vcmcvMjAwMC9zdmciPjxkZWZzPjxsaW5lYXJHcmFkaWVudCBpZD0iZ3JhZGllbnQiIHgxPSIwJSIgeTE9IjAlIiB4Mj0iMCUiIHkyPSIxMDAlIj48c3RvcCBvZmZzZXQ9IjAlIiBzdHlsZT0ic3RvcC1jb2xvcjpyZ2JhKDI1NCwyNTQsMjU0LDEpOyIgLz48c3RvcCBvZmZzZXQ9IjEwMCUiIHN0eWxlPSJzdG9wLWNvbG9yOnJnYmEoMjMzLDIzMywyMzMsMSk7IiAvPjwvbGluZWFyR3JhZGllbnQ+PC9kZWZzPjxyZWN0IGZpbGw9InVybCgjZ3JhZGllbnQpIiBoZWlnaHQ9IjEwMCUiIHdpZHRoPSIxMDAlIiAvPjwvc3ZnPg==);

	/* Opera 11.10+ */
	background: -o-linear-gradient(top, rgba(254,254,254,1), rgba(233,233,233,1));

	/* Firefox 3.6+ */
	background: -moz-linear-gradient(top, rgba(254,254,254,1), rgba(233,233,233,1));

	/* Chrome 7+ & Safari 5.03+ */
	background: -webkit-gradient(linear, left top, left bottom, color-stop(0, rgba(254,254,254,1)), color-stop(1, rgba(233,233,233,1)));

	/* IE5.5 - IE7 */
	filter: progid:DXImageTransform.Microsoft.Gradient(GradientType=0,StartColorStr=#FFFEFEFE,EndColorStr=#FFE9E9E9);

	/* IE8 */
	-ms-filter: "progid:DXImageTransform.Microsoft.Gradient(GradientType=0,StartColorStr=#FFFEFEFE,EndColorStr=#FFE9E9E9)"

}

#about.preview {
	left: -19%;
}

#about.opened {
	left: 0;
}

#aboutMenu {
	padding: 0 15px;
	line-height: 1.2;
	text-align: left;
}

#aboutText {
	margin-bottom: 20px;
	text-align: center;
}

#aboutTextTitle {
	font-weight: bold;
	font-size: 20px;
}
#aboutTextSections {
	font-weight: bold;
	font-size: 12px;
}

#aboutVersions .en, #aboutVersions .he {
	font-size: 17px;
	position: static;
}

#about .version {
	margin: 4px 0 8px 6px;
}

.en .aboutTitle, .he .aboutTitle {
	font-size: 17px;
	margin: 0px 0px 2px 0px;
	padding: 0;
	text-align: left;
	direction: ltr;
	display: block;
}

#about .en .aboutSource, #about .he .aboutSource,
#about .en .credits, #about .he .credits  {
	margin: 0 0 1px 0px;
	display: block;
	word-wrap: break-word;
	padding: 0;
	font-size: 13px;
	text-align: left;
	direction: ltr;
}

#about .historyLink {
	font-size: 13px;
}

#about a {
	color: #005580;
}

#about .he {
	display: none;
}

.bilingual #about .he {
	display: block;
}

.bilingual #about .version {
	margin-bottom: 20px;
}

.bilingual .en.version:before {
	content: "English: ";
}

.bilingual .he.version:before {
	content: "Hebrew: ";
}

.bilingual .en.version:before, .bilingual .he.version:before {
	font-size: 13px;
	font-weight: bold;
	vertical-align: middle;
	display: block;
	margin: 0 0 3px -8px;
}

#aboutVersions .he {
	text-align: left;
	direction: ltr;
}

#aboutVersions #mergeMessage {
	display: inline-block;
	font-size: 14px;
	line-height: 1.1;
	margin-bottom: 4px;
}

#aboutVersions .mergeSource {
	margin: 3px 0px 0px 12px;
	font-size: 15px;
}

#versionsList {
	margin: 14px 0 0 12px;
}

#versionsList.en.he {
	display: block;
}

#versionsList.he {
	direction: ltr;
	text-align: left;
	font-size: 14px;
	margin-left: 12px;
}

#aboutVersions .alternateVersion, #aboutVersions .alternateVersion.he {
	font-size: 14px;
	direction: ltr;
	text-align: left;
	margin-left: 12px;
}

body.hebrew #about .en {
	display: none;
}

body.hebrew #about .he {
	display: block;
}

#about #aboutButtonBox {
	text-align: center;
	margin-top: 8px;
}

#about .btn {
	margin: 4px 4px 4px 0;
}

#about .addThis {
	display: none;
}

#about.empty .addThis {
	display: inline-block;
}

#about.empty #editText, 
#about.empty #addVersion {
	display: none;
}

#about.enMerged #editText {
	display: none;
}

body.hebrew #about #editText {
	display: inline-block;
}

body.hebrew #about.heMerged #editText {
	display: none;
}

#sectionNav {
	float: left;
	margin: 4px 0 6px 4px;
}

#next, #prev {
	display: inline-block;
	visibility: hidden;
	width: 24px;
	opacity: 0.8;
}

#next:active, #prev:active {
	background: #ccc;
}

#prev.inactive img, #next.inactive img{
	opacity: 0.4;
}

#open {
	z-index: 51;
	background: transparent;
	width: 34px;
}

#open.boxOpen {
	border-top-left-radius: 0;
	border-bottom-right-radius: 0;
}

#openIcon {
	font-size: 14px; 
	text-align: center;
}

#open img {
	opacity: 0.8;
}

.dialogTitle {
	font-size: 18px;
	margin: 6px 0px;
}


#topLine {
	height: 1px;
	background: black;
}
		
.button {
	font-weight: bold;
	font-size: 16px;
	height: 20px;
	padding: 0px 12px;
	margin: 5px 6px;
	display: block;
	float: right;
	letter-spacing: 1px;
	text-align: center;
	vertical-align: center;
	border-radius: 4px;
	border: 1px solid #aaa;
	box-shadow: 2px 2px 3px #333333;
}


.button:hover {
	background: #ccc;
	cursor: pointer;
}

.button.inactive {
	color: #999;
}

.button.inactive:hover {
	background: transparent;
	cursor: normal;
	
}

.btn.inactive {
	display: none;
}

#loadingImg {
	margin-left: 16px;
	height: 20px;
	position: relative;
	top: 2px;
}

.screen-container {
	position: relative;
	height: 100%;
	width: 100%;
}

.screen {
	position: absolute;
	top: 0px;
	width: 100%;
	height: 100%;
}


.back, .forward {
	position: fixed;
	height: 50px;
	top: 50%;
	margin-top: -25px; 
	line-height: 50px;
}

.back {
	left: 0px;
}

.forward {
	right: 0px;
}

		
#breadcrumbs {
	display: block;
	letter-spacing: 0px;
	font-size: 12px;
	height: 16px;
	margin-top: 14px;
	overflow: hidden;
	line-height: 9px;
	color: #666;
	vertical-align: middle;
}

#breadcrumbs .refLink {
	margin: 0px 4px;
	cursor: pointer;
}

#breadcrumbs .refLink:hover {
	text-decoration: underline;
}

#breadcrumbs .refLink .ui-icon {
	display: inline-block;
	position: relative;
	top: -2px;
	opacity: 0.6;
	left: 3px;
}

.basetext {
	position: absolute;
	width: 56.5%;
	top: 110px;
	left: 5.5%;
	font-size: 24px;
	text-align: justify;
	letter-spacing: .7px;
	line-height: 1.3;
	z-index: 10;
	background: inherit;
	font-family: serif;
	padding-bottom: 200px;

}

body .basetext.noCommentary {
	width: 650px;
	left: 50%;
	margin-left: -325px;
	z-index: 1;
}

@media screen and (max-width: 670px) {
		 body #header {
		 	font-size: 21px;
		 	margin-top: 10px;
		 }
		 
		 body .basetext, 
		 body .basetext.noCommentary, 
		 body .basetext.bilingual,
		 body .basetext.bilingual.heLeft,
		 body .basetext.hebrew,
		 body .basetext.hebrew.noCommentary
		{
	    	width: 86%;
	    	left: 8%;
	    	margin-left: 0px;
	    	font-size: 17px;
	  	}

	  	body .verse .he, body .hebrew .verse {
	  		font-size: 22px;
	  	}

	  	body .basetext.bilingual .verse .he {
	  		font-size: 20px;
	  	} 

	  	body .basetext.bilingual .verse .en {
	  		font-size: 16px;
	  	} 


	  	
	 body .basetext .verseNum {
	 	left: -24px;
	 	font-size: 15px;
	 } 	
	 
	 body .commentaryBox {
	 		display: none;
	 		width: 97%;
	 		height: 24%;
	 		bottom: -10px;
	 		right: -4px;
	 		background: white;
	 		padding-top: 10px;
			box-shadow: 2px -2px 12px #888;
			z-index: 10;
	 	}  	
	 body .commentaryBox.noCommentary {
			width: 100%;
			height: 26px;
			border-top: none;
			padding-top: none;	
		}
	body .commentaryBox.noCommentary .sourcesBox {
		width: 100%;
	}
}

#newVersionBox {
	display: none;
}

#newVersion, #newVersionMirror, #newTextNumbers, #newTextCompare {
	position: absolute;
	top: 240px;
	width: 40%;
	right: 5%; 
	font-size: 24px;
	padding: 18px;
	margin-bottom: 200px;
	letter-spacing: .7px;
	line-height: 1.3;
	font-family: Georgia, serif;
	overflow: hidden;
	z-index: 10;	
}

#newTextCompare {
	display: block;
	width: 42%;
	left: 5%;
	top: 240px;
	padding: 18px 0px;
	margin-left: 0px;
	overflow: visible;
}

#newTextCompare.he {
	font-family: "Times New Roman", serif;
}

#newTextCompare .verse {
	display: block;
	margin-bottom: 24px;
}

#newTextCompare.he .verse {
	font-size: 27px;
}

#newTextCompare .verseNum {
	right: -38px;
	left: auto;
}


#newTextNumbers, #newVersionMirror {
	display: none;
}

body.newText #newVersion , body.newText #newVersionMirror {
	left: 20%;
	width: 60%;
	min-height: 1200px;
}


body.newText #newTextNumbers {
	display: block;
	font-size: 18px;
	left: 5%;
	width: 12%;		
}

body.newText.hebrew #newTextNumbers {
	left: auto;
	right: 2%;
}

body.newText #newTextNumbers .verse {
	margin-bottom: 24px;
	font-size: 18px;
	direction: rtl;
	line-height: 1.7;
	background: #3A87AD;
	color: white;
	padding: 0px 7px;
	display: inline-block;
	float: right;
	clear: both;
}

body.newText.hebrew #newTextNumbers .verse {
	float: left;
}

body.newText #newTextCompare {
	display: none;
}

#newVersionMirror {
	border: 1px solid black;
}


.basetext .spacer {
	width: 50px;
	display: inline-block;
}

.basetext.lines .spacer,
.basetext.hebrew .spacer {
	display: none;
}

.basetext .verseNum.empty {
	display: none;
}

.basetext.lines .verseNum.empty {
	display: block;
}


.sectionTitle {
	font-size: 37px;
	text-align: center;
	margin-bottom: 34px;
	font-variant: small-caps;
}

.sectionTitle .he {
	font-size: 52px;
	position: relative;
	top: 5px;	
}

.sectionTitle .he.enOnly {
	font-size: 37px;
}

.verse.touchVerse:hover {
	background: white;
}

.verse {
	cursor: pointer;
	margin-right: 7px;
	border-radius: 6px;
	min-height: 24px;
	-webkit-transition: all 0.15s ease;
    -moz-transition: all 0.15s ease;
    -o-transition: all 0.15s ease;
    transition: all 0.15s ease;
}

.verse .he, .hebrew .verse {
	font-family: "Times New Roman";
	font-size: 36px;
	direction: rtl;
}

.verse .clear {
	display: none;
}

.verse .lfc {
	/*font-size: 35px;
	font-variant: small-caps;*/
	margin: 0px 5px 0px 36px;
}

.basetext.lines .verse {
	display: block;
	margin-bottom: 24px;
	line-height: 1.3;
}

.basetext.lines .verse .en .lfc,
.basetext.bilingual .verse .en .lfc  {
	font-size: inherit;
	font-variant: normal;
	margin: 0px;
}


.basetext.english {
	direction: ltr;
}

.basetext.english .verse .he{
	display: none;
}

.basetext.hebrew{
	direction: rtl;
	left: 4%;
	width: 58%;
	top: 85px;
}

.basetext.hebrew.noCommentary {
	width: 650px;
	left: 50%;
	margin-left: -325px;
	
}
.basetext.hebrew .he {
	display: inline;
}

.basetext.hebrew .en {
	display: none;
}

.basetext.bilingual .verse {
	display: block;
	clear: both;
	margin-bottom: 24px;
	line-height: 1.2;
}

.basetext.hebrew .verse .verseNum {
	right: -38px;
	left: auto;
	margin-top: 14px;
}	
.basetext.heLeft .verse .verseNum {
	text-align: center;
	width: 4%;
	margin-left: -2%;
	left: 50%;
}	

.basetext.bilingual {
	left: 5%;
	width: 61%;
	top: 85px;
}

.basetext.bilingual.noCommentary,
.basetext.bilingual.heLeft.noCommentary {
	margin-left: -40%;
	left: 50%;
	width: 80%;
	top: 127px;
}

.basetext.bilingual .verse .en {
	width: 48%;
	font-size: 20px;
	text-align: left;
	float: left;
}
		
.basetext.bilingual .verse .he {
	display: block;
	width: 48%;
	font-size: 27px;
	text-align: right;
	float: right;
	margin-left: 0px;
	direction: rtl;
	margin-top: -6px;
}

.basetext.bilingual.heLeft {
	left: 2%;
	width: 64%;
}

.basetext.bilingual.heLeft .verse .en {
	width: 47%;
	float: right;
	text-align: left;
	margin-right: 0px;
}
		
.basetext.bilingual.heLeft .verse .he {
	width: 47%;
	float: left;
	text-align: right;
	margin-left: 0px;
}

.basetext.bilingual .verse .clear {
	display: block;
}

.he {
	display: none;
	direction: rtl;
	text-align: right;
	font-family: "Times New Roman", serif;
}


.verseNum {
	font-size: 18px;
	width: 20px;
	background: white;
	text-transform: smallcaps;
	text-align: center;
	margin-right: 4px;
	margin-top: 5px;
	position: absolute;
	left: -30px;
	border-radius: 14px;
}

.btn.verseControls {
	width: 37px;
	height: 37px;
	border-radius: 19px;
	margin: 2px 0px 0px 10px;
	padding: 0;
	position: absolute;
	z-index: 10;
	text-align: left;
	font-size: 20px;
	line-height: 37px;
	text-align: center;
	text-shadow: 0 1px 1px rgba(255, 255, 255, 0.75);
	font-weight: bold;
	font-size: 28px;
	cursor: pointer;

}

.btn.verseControls:hover {
	border-bottom-left-radius: 0px;
	border-bottom-right-radius: 0px;
}

.verseControls:hover .verseControlsList {
	display: block;
}

.verseControlsList {
	width: 180px;
	display: none;
	text-align: left;
	font-size: 16px;
	font-weight: normal;
	background: white;
	border: 1px solid #ddd;
	box-shadow: 2px 2px 2px #555;
	padding: 7px 0px;
}

.verseControls span {
	display: block;
	padding: 2px 10px;
	cursor: pointer;
}

.verseControls span:hover {
	background: #ddd;
}

.btn.addThis.empty {
	float: right;
}

.en.empty, .he.empty {
	display: none;
}

.bilingual .en.empty,
.english.lines .en.empty,
.bilingual .he.empty,
.hebrew.lines .he.empty {
	display: inline;
}

body.verseView .verse {
	display: none;
}

body.verseView .verse.bigVerse {
	display: block;
	font-size: 40px;
}

body.verseView .verse.bigVerse .he {
	font-size: 54px;
}


body.verseView .verse.bigVerse:hover {
	background: white;
}

body.verseView .verse.bigVerse:hover .verseNum {
	background: none;
	font-weight: normal;
}


body.verseView .verse.bigVerse .verseNum {
	margin-left: 9%;
	font-size: 30px;
}

body.verseView .verse.bigVerse .verseNum:hover {
	background: white;
}


body.verseView .basetext {
	width: 80%;
	left: 0%;
	top: 50px;
	padding: 120px 10% 20px 10%;
	position: static;
	background: white;
}

body.verseView .commentaryBox {
	position: static;
	top: 50%;
	width: 93%;
	margin: 0px;
	padding: 10px 0 30px 7%;
	height: auto;
	border-left: none;
	box-shadow: none;
}

body.verseView .commentary {
	font-size: 22px;
	text-align: justify;
	max-height: none;
}

body.verseView .commentary.lowlight {
	display: none;
}

body.verseView .sourcesBox {
	display: none !important;
}

body.verseView #layoutToggle {
	display: none !important;
}

.basetext .refLink {
	font-size: 16px;
	font-weight: bold;
	letter-spacing: 1px;
	
}

.refLink:hover {
	text-decoration: underline;
}


#canvasBox {
	position: fixed;
	height: 100%;
	width: 5%;
	right: 32%;
}


.commentaryBox {
	display: none;
	position: fixed;
	height: 91%;
	width: 31%;
	right: 0%;
	bottom: 0px;
	padding-left: 26px;
	border-left: 1px solid #bbb;
	overflow: hidden;
	text-overflow: ellipsis;
	font-family: serif;
	text-align: left;
	line-height: 1.1;
	background: inherit;
	z-index: 5;
	overflow: hidden;
	
}

.commentaryBox.noCommentary {
	border: none;
	top: auto;
	bottom: 0;
	height: 10%;
	z-index: 1;
}

.commentaryBox.noCommentary.animating {
	height: 91%;
}

.noCommentary .sourcesBox {
	width: auto;
	right: 0;
	bottom: 0;
}

.noCommentary .sourcesHeader .addSource {
	float: none;
}

.commentaryBox .hideCommentary {
	position: absolute;
	left: 0px;
	top: 0px;
	width: 16px;
	height: 100%;
	cursor: pointer;
}

.commentaryBox .hideCommentary:hover .hideTab {
	display: block;
}

.commentaryBox.noCommentary .hideCommentary:hover .hideTab {
	display: none;
}

.commentaryBox .hideTab {
	display: none;
	position: absolute;
	left: 0;
	top: 40%;
	border: 1px solid #aaa;
	border-left: none;
	border-top-right-radius: 5px;
	border-bottom-right-radius: 5px;
	background: #ddd;
	height: 30px;
	width: 20px;
	text-align: center;
	line-height: 30px;
	font-size: 18px;

}


.commentaryBox.noCommentary .sourcesBox {
	border-top-left-radius: 5px;
}

.commentaryViewPort {
	position: relative;
	top: 0px;
	margin-right: 7%;
	height: 100%;  	
	overflow: hidden;
}

body.hebrew .commentaryBox .commentary{
	direction: rtl;
	text-align: right;
}		


body.hebrew .anchorText {
	display: none;
	float: left;
	direction: ltr;
}

body.hebrew .commentaryBox .text .he {
	display: inline;
	font-size: 20px;
}

body.hebrew .commentaryBox .en,
body.hebrew .commentaryBox .enOnly {

	display: none;
}

#sourcesLink {
	font-size: 14px;
	float: right;
	cursor:pointer;
	margin-right: 3px;
}

#sourcesLink img {
	height: 14px;
	position: relative;
	top: 2px;
	margin-left: 2px;
}


.sourcesBox {
	display: none;
	position: absolute;
	z-index: 100;
	bottom: 0px;
	width: 100%;
	margin-left: -26px;
	padding: 0px;
	box-shadow: 2px 2px 10px #555;	
}
	

.sourcesHeader {
	font-size: 14px;
	font-weight: bold;
	padding: 6px 7px 6px 18px; 
	border-bottom: 1px solid #999;
	cursor: pointer;
	line-height: 30px;
	text-align: center;
}


.sourcesBox.noCommentary .sourcesHeader {
	margin-bottom: 0px;
	border-bottom: none;
	border-top-left-radius: 5px;
}


.sourcesHeader #sourcesRange {
	font-style: italic;
}


.sourcesHeader .showSources {
	float: right;
	margin-left: 10px;
}


.sourcesHeader .addSource .textIcon,
#aboutMenu .textIcon {
	font-weight: bold;
	font-size: 17px;
}


.sourcesList {
	padding: 0;
	position: fixed;
	height: 100%;
	width: 22%;
	bottom: 0;
	right: -70%;
	min-width: 250px;
	border-left: 1px solid #AAA;
	box-shadow: 0px 0px 10px #555;
}

.sourcesList.preview {
	right: -19%;
}

.sourcesList.opened {
	right: 0;
}

.sourcesWrapper {
	padding: 65px 0px 10px 0px;
}

.textsFilter {
	margin-bottom: 30px;
}

.source, .type {
	display: block;
	font-size: 15px;
	padding: 2px 0; 
	white-space:nowrap;
	cursor: pointer;
}

.source {
	padding: 0;
}

.source .cName {
	padding: 2px 0;
}

.source .count, .type .count {
	display: inline-block;
	width: 34px;
	margin-right: 6px;
	margin-left: 7px;
	text-align: right;
	font-size: 13px;
}

.source.active > .cName, .cName:hover, .type.active, .type:hover {
	background: #08c;
	color: white !important;
}

.source.label, .type.label {
	font-weight: bold;
	letter-spacing: 1px;
}

.source .sub {
	display: none;
	padding: 2px 0 2px 10px;
	font-size: 13px;
}

.sourcesActions {
	padding: 10px;
	margin-top: 12px;
	text-align: center;
}

.commentaryBox .commentary {	
	font-family: serif;		
	display: block;
	font-size: 15px;
	max-height: 48px;
	padding: 2px 0px;
	background: white;
	overflow: hidden;
	cursor: pointer;
	border-radius: 3px;
	-webkit-transition: all 0.15s ease;
    -moz-transition: all 0.15s ease;
    -o-transition: all 0.15s ease;
    transition: all 0.15s ease;
}

<<<<<<< HEAD

=======
.commentary.notransition {
	-webkit-transition: none;
    -moz-transition: none;
    -o-transition: none;
    transition: none;
}
>>>>>>> 070d8396

.commentaryBox .commentary.expanded {
	max-height: 9999px;
	font-size: 19px;
	line-height: 1.2;
}

body.hebrew .commentaryBox .expanded .text .he {
	font-size: 25px;
}

.commentaryBox .commentary.expanded .commentator {
	font-size: 20px;
}

.commentary.expanded .refLink {
	cursor: pointer;
	font-weight: bold;
	font-size: 13px;
}

.commentary.expanded .refLink:hover {
	text-decoration: underline;
}

.commentaryBox .commentary.expanded .actions {
	margin-top: 1px;
	display: block;
	direction: ltr;
}

.commentaryBox .commentary .actions {
	display: none;
}

.commentaryBox .commentary.expanded .actions span {
	font-size: 12px;
	font-weight: bold;
	margin-right: 12px;
	color: #333;
	display: inline-block;
}

.commentaryBox .commentary.expanded .actions span:hover {
	text-decoration: underline;
	color: #08c;

}

.commentary.highlight {
	background: #ECEBDA;
}

.highlight:active,
.commentary.highlight:active {
	background: #D4D4C4;
}

.commentaryNum {
	position: absolute;
	left: -10px;
	display: none;
}

.commentary + .commentary {
	margin-top: 15px;
}

.commentary:last-child {
	margin-bottom: 50%;
	max-height: 158px;
}

.highlight {
	background: #ECEBDA;
}

.lowlight {
	opacity: 0.3;
}

.verse.lowlight:hover {
	background: #bbb;
}

.commentator {
	font-weight: bold;
	font-size: 16px;
	margin-right: 4px;
	text-decoration: none;
}

.commentator.refLink {
	text-decoration: none;
}


.commentator .en {
	margin-right: 4px;
}

body.hebrew .commentator .he {
	display: inline;
	margin-left: 4px;
	font-size: 21px;
}

body.hebrew .commentator .he.enOnly {
	font-size: 16px;
}

.anchorText {
	font-weight: bold;
	font-style: italic;
	margin-right: 7px;
}


.open {
	position: absolute;
	width: 76%;
	max-width: 660px;
	font-size: 20px;
  	padding: 25px 25px 40px 25px;
	background: white;
	z-index: 100;
	overflow: hidden;
	max-height: 488px;
	text-align: justify;
	line-height: 1.2;
	box-shadow: 2px 2px 12px #333333;	
}

.open .commentator.refLink {
	font-size: 16px;
	text-decoration: none;
	margin-right: 5px;
	float: none;
	
}

.openVerseTitle {
	font-weight: bold;
	margin-bottom: 4px;
	margin-right: 10px;
	font-size: 16px;
	display: inline;
	
}

.open .delete {
	font-size: 13px;
	cursor: pointer;
	display: inline;
	margin-left: 4px;
	float: right;
}

.open .delete:hover {
	text-decoration: underline;
}

.openVerse {
	margin: 0px 0px 23px 0px;
	text-align: left;
	line-height: 1;
	font-style: italic;
	display: inline;
}

.open .commentator {
	margin-top: 20px;
	display: inline-block;
}

.open .openButtons{
	position: absolute;
	bottom: 6px;
	right: 24px;
	z-index: 10;
}


.open.edit {
	background: #e9e9e9;
	padding-bottom: 10px;
}

.open.edit .openVerseTitle {
	font-size: 23px;

}

.open.edit .openVerse {
	display: none;
	margin-bottom: 4px;
}

#commentatorForm {
	margin-top: 4px;
}

.open #commentatorForm input {
	font-size: 18px;
}
		
.open #commentatorForm .msg {
	font-size: 15px;
}		

body.hebrew .open {
	direction: rtl;
}

body.hebrew .open.edit {
	direction: ltr;
}

body.hebrew .open .he {
	display: block;
	font-size: 25px;
	text-align: justify;
}

body.hebrew .open .en {
	display: none;
}

body.hebrew .open .anchorText {
	float: none;	
}

body.hebrew .open .openVerseTitle {
	display: block;	
}


#addSourceTextBox, #addSourceTextarea {
	display: inline-block;
	position: relative;
	border: 1px solid #aaa;
	border-radius: 3px;
	font-size: 18px;
	background: white;
	width: 655px;
	max-height: 220px;
	overflow-y: scroll;

}

#addSourceTextControls {
	padding: 8px 20px;
}

#addSourceTextControls .btn {
	padding: 1px 10px;
	font-size: 14px;
}

#addSourceTextBox .btn {
	margin: 0 3px;
}

#addSourceText {
	padding: 0px 25px 15px;
}

#addNoteTitleForm {
	display: none;
}


#addNoteTextarea {
	display: none;
}

#addSourceControls #addNoteSave.btn {
	display: none;
}

.open.noteMode #addSourceTextBox {
	display: none;
}

.open.noteMode #addNoteTextarea {
	display: inline-block;
}

.open.noteMode #commentatorForm {
	display: none;
}	

.open.noteMode #addNoteTitleForm {
	display: inline-block;
}

.open.noteMode #addSourceControls #addNoteSave.btn  {
	display: inline;
}

#addSourceText .addSourceMsg {
	text-align: center;
	color: red;
	direction: ltr;
	margin-bottom: 14px;
	font-size: 15px;
}

#addSourceTextBox .he {
	display: none;
}

body .open #addSourceTextBox.he .en {
	display: none;
}

body.hebrew #addSourceTextBox .en {
	display: inline-block;
}


#addSourceTextBox.he .he {
	display: inline-block;
}

#addSourceText.he {
	margin-left: 0px;
}

#addSourceTextBox.he #addSourceText .he {
	display: inline;
	font-size: 18px;
}

#addSourceText .btn{
	float: right;
	margin-top: 2px;
}

.open.selectingAnchor .openVerse {
	display: block;
	margin-top: 12px;
	margin-bottom: 7px;
}
.open.selectingAnchor #anchorForm input {
	display: none;
}


.open.selectingAnchor #commentatorForm,
.open.selectingAnchor #addSourceTextBox,
.open.selectingAnchor #textForm,
.open.selectingAnchor #sourceForm,
.open.selectingAnchor #addSourceType,
.open.selectingAnchor #addSourceControls,
.open.selectingAnchor #addNoteTextarea 
{
	display: none;
}

.open.selectingAnchor #anchorForm {
	
}


.scrollCtl {
	background: white;
	z-index: 5;
	position: absolute;
	top: 86%;
	left: 31%;
}

.scrollCtl img {
	height: 22.5px;
	width: 27px;
	cursor: pointer;
}

.scrollCtl .up { 
}
.scrollCtl .down { 
	position: relative;
	top: -2px;
	left: 20px;
}

.openScrollCtl {
	position: absolute;
	background: white;			
	height: 49px;
	bottom: 0px;
	text-align: center;
	width: 94%;
	vertical-align: bottom;
}

.openScrollCtl img {
	height: 26px;
	width: 30px;
	margin: 0px 10px;
	cursor: pointer;
	position: relative;
	top: 8px;
	
}

#cScrollCtl {
	display: none;
	position: absolute;
	right: 19%;
	top: 84%;
}

#cScrollCtl img {
	height: 16px;
	width: 19px;
	cursor: pointer;
}

#cScrollCtl .down {
	position: relative;
	top: -2px;
	left: 14px;
}

.openBottom {
	overflow: hidden;
	padding-bottom: 20px;
}

#verseSelectModal {
	display: none;
   	position: fixed;
   	text-align: center;
	width: 27%;
	bottom: 40%;
	right: 1.5%;
	font-size: 24px;
  	padding: 20px;
	border-radius: 10px;
	z-index: 100;
	overflow: hidden;
	line-height: 1.2;
	box-shadow: 2px 2px 12px #333333;
	
}


#selectConfirm {
	display: none;
}


#selectedVerse {
	margin-top: 14px;
	font-weight: bold;
	font-size: 21px;
}

#selectedControls {
	margin-top: 20px; 
	font-size: 16px;
}

#selectedControls span {
	margin: 0px 8px;
	cursor: pointer;			

}


#selectedControls span:hover{
}


.open .formRow {
	margin-bottom: 6px;
}

.open .label {
	font-size: 16px;
	display: inline-block;
	text-align: right;
	margin-right: 18px;
	width: 120px;
	font-weight: bold;
}

#addSourceMsg {
	font-size: 15px;
	line-height: 1.2;
	color: red;
	margin-right: 18px;
	width: 120px;
	text-align: center;
	display: inline-block;
	vertical-align: top;
}

.open #anchorForm {
	margin-top: 18px;
}

.open #anchorForm input {
	width: 220px;
	margin-right: 8px;
	display: none;
	margin-bottom: 0px;
}

.open #anchorForm #selectAnchor {
	cursor: pointer;
	font-size: 15px;
	float: none;
	display: inline;
	margin-left: 0px;
}


.open #anchorInstructions {
	font-size: 14px;
}

.open .selectWord {
	cursor: pointer;
}

.open .selectWord:hover {
	color: blue;
}

.open input {
	width: 509px;
}

.open #sourceForm input {
	width: 392px;
}

.open #addSourceType {
	margin-top: 6px;
}

.open #addSourceType select{
	margin-left: 0px;
	margin-top: 8px;
}
		
#addSourceType #otherType {
	display: none;
	margin-left: 8px;
	width: 264px;
}

		
.open textarea {
	width: 98%;
	height: 170px;
	line-height: 1.3;
	font-size: 15px;
	padding: 7px;
	border-radius: 3px;
}

#addToSheetModal {
	width: 400px;
}

#addToSheetModal .header {
	font-size: 22px;
}

#sheets {
	list-style-type: none;
	background-color: white;
	border-radius: 5px;
	padding: 8px 0;
	border: 1px solid #ccc;
	margin: 13px 20px;
}

#sheets .sheet {
	text-align: left;
	cursor: pointer;
	padding: 2px 10px;
}

#sheets .sheet.selected {
	background-color: #08C;
	color: white;
}

#newTextModal {
	display: none;
   	position: absolute;
  	padding: 15px 30px;
	border-radius: 10px;
	z-index: 100;
	overflow: hidden;
	text-align: justify;
	line-height: 1.2;
	font-size: 18px;
	box-shadow: 2px 2px 12px #333333;
}

#newTextModal .header {
	font-size: 26px;
	margin-bottom: 10px;
}

#newTextMsg {
	margin-bottom: 6px;
}

#newTextModal input#newTextName {
	width: 350px;
	font-size: 20px;
	border-radius: 5px;
	margin-bottom: 10px;
}

#newTextModal #newBottom {

}



#newTextModal #section {
	margin-top: 13px;
	display: inline-block;
	margin-right: 40px;
}

#newTextModal #section input {
	font-size: 17px;
	border-radius: 5px;
	width: 40px;
	text-align: center;
	margin-left: 8px;
	vertical-align: middle;
}

#newTextModal #newTextActions {
	display: inline-block;
	position: relative;
	top: -4px;
	margin-left: 4px;
}

#newTextModal #newBottom .action{
	margin-left: 14px;
	cursor: pointer;
	float: none;
	display: inline-block;
}


#addSourceControls {
	text-align: center;
	margin-top: 15px;
}


body #addSourceTextBox .btn.inactive {
	display: none;
}

#addModal {
	display: none;
   	position: fixed;
	width: 560px;
	top: 120px;
	left: 50%;
	margin-left: -330px;
  	padding: 15px 50px;
	border-radius: 10px;
	z-index: 100;
	overflow: hidden;
	text-align: justify;
	line-height: 1.2;
	box-shadow: 2px 2px 12px #333333;
	
}


#closeAdd {
	position: absolute;
	top: 8px; 
	right: 8px;
	font-size: 18px;
	font-family: sans-serif;
	cursor: pointer;
}

#addModal .header {
	font-size: 24px;
	font-weight: bold;
	margin: 10px 0px 20px 0px;;
}

#addModal .action {
	cursor: pointer;
	text-decoration: underline;
	color: #00aeef;
	letter-spacing: .8px;
}

#addModal .formRow {
	margin-bottom: 8px;
}

#addModal .label {
	width: 100px;
	min-height: 15px;
	float: left;
	text-align: right;
	margin: 0px 14px 0px 0px;
	font-size: 17px;
}

#addModal .button {
	display: inline;
	padding: 3px 12px;
	font-weight: normal;
	float: none;
	border-radius: 5px;
	margin: 0px;
}

#addModal input {
	width: 60%
}

#addModal textarea {
	width: 100%;
	height: 210px;
	font-size: 18px;
}


#addVersionHeader {
	display: none;
	position: absolute;
	top: 52px;
	width: 100%;
	font-size: 18px;
	z-index: 10;
}

#editTitle {
	margin: 14px 0px 8px 0px;
	text-align: center;
	font-size: 38px;
}


#addVersionHeader input#versionTitle,
#addVersionHeader input#versionSource {
	width: 325px;

}

#addVersionHeaderLeft {
	position: absolute;
	left: 5%;
	width: 39%;
	padding: 58px 0 0;
	font-size: 19px;
}

body.newText #addVersionHeaderLeft { 
	display: none;
}

body.newText #addVersionHeaderRight { 
	width: 60%;
	right: 18%;
}

#textTypeForm {
	font-size: 22px;
	margin-bottom: 5px;
}

#textTypeForm.original {
	margin-top: 42px;
	text-align: center;
}

#textTypeForm .option {
	margin-right: 30px;
}

#textTypeForm .option input {
	margin-right: 2px;
}

#copiedTextForm span {
	display: inline-block;
	width: 108px;
}

#showOriginal {
	font-size: 14px;
	cursor: pointer;
	color: #08C;
	white-space: nowrap;
}

#showOriginal:before {
	content: "Hide Original »"
}

body.newText #showOriginal:before {
	content: "« Show Original"
}

#showOriginal:hover {
	text-decoration: underline;
}

body.newText #addVersionHeaderRight input#versionTitle,
body.newText #addVersionHeaderRight input#versionSource {
	margin: 0px 18px 0px 4px;
	width: 464px;
} 

.compareTitle {
	margin-bottom: 4px; 
}
.compareSource {
	font-size: 15px;
	word-break: break-word;
}

#addVersionHeaderRight {
	position: absolute;
	right: 5%;
	width: 42%;
	padding: 10px;
}
		
#addVersionHeaderRight div {
	margin-bottom: 8px;
	height: 28px;
}

#addVersionHeaderRight input, #addVersionHeaderRight select {
	margin-bottom: 0px;
} 

#languageForm {
	display: none;
}

#newIndex {
	display: none;
	width: 710px;
	margin: 100px auto;
	font-size: 23px;
}

#newIndexMsg {
	font-size: 29px;
	margin-bottom: 27px;
	text-align: center;
}

#newIndexMsg .sub {
	font-size: 21px;
	color: #555;
}

#newIndex .fieldSet {
	margin-bottom: 12px;
}

#newIndex .fieldLabel {
	width: 185px;
	font-size: 20px;
	display: inline-block;
	vertical-align: top;
	text-align: right;
}

#newIndex .optional {
	display: block;
	font-size: 15px;
	color: #A6A4DD;
	margin-left: 25px;
}

#newIndex input {
	font-size: 15px;
	padding: 2px;
	width: 500px;
	margin-left: 5px;
}

#newIndex #textTitle {
	font-size: 20px;
	padding: 4px;
}

#newIndex #heTitle {
	font-size: 20px;
	padding: 4px;
	direction: rtl;
}

#newIndex select {
	margin-left: 7px;
}

#newIndex #otherCategory {
	width: 240px; 
	display: none;
}

#newIndex #sectionTypesBox, #newIndex #sectionNamesBox, #newIndex #shorthandsBox {
	display: inline-block;
	width: 515px;
	line-height: 33px;
}

#newIndex .sectionType input{
	width: 100px;
	margin: 0px 5px;
	font-size: 16px;
}

#newIndex .sectionName input {
	width: 280px;
}

#newIndex .sectionName .name {
	font-size: 15px;;
}

#newIndex #addSection, #newIndex #addShorthand {
	color: #777;
	cursor: pointer;
	font-size: 15px;
	margin-left: 5px;
	display: inline-block;
}

#sectionTypesBox.fixedDepth #addSection,
#sectionTypesBox.fixedDepth .remove {
	display: none;
}

#newIndex .shorthand input {
	width: 212px;
}

#newIndex #addShorthand {
	text-align: right;
	display: block;
}

#newIndex .remove {
	color: white;
	background: #bbb;
	display: inline-block;
	height: 18px;
	width: 18px;
	line-height: 18px;
	border-radius: 6px;
	text-align: center;
	font-size: 14px;
	font-family: sans-serif;
	cursor: pointer;
	vertical-align: 15%;
}

#newIndex .sectionType .remove {
	margin: -5px 11px 0 -32px;
}

#newIndex .actions {
	margin-top: 10px;
	text-align: center;
}


#unsupported {
	display: none;
	position: absolute;
	padding: 10%;
	top: 0px;
	left: 0px;
	width: 80%;
	height: 80%;
	text-align: center;
	font-size: 32px;
}

.pendingModal {
	display: none;

}

.help {
	color: white;
	position: relative;
	background: #A6A4DD;
	display: inline-block;
	height: 18px;
	width: 18px;
	line-height: 18px;
	border-radius: 9px;
	text-align: center;
	font-size: 14px;
	font-family: sans-serif;
	font-weight: bold;
	cursor: pointer;
	vertical-align: 15%;
	margin-right: 1px;
}

.help:hover .helpText {
	display: block;
}

.helpText {
	display: none;
	position: absolute;
	top: 24px;
	left: 0px;
	background: #eee;
	color: black;
	font-weight: normal;
	padding: 13px 24px;
	line-height: 23px;
	border-radius: 10px;
	width: 670px; 
	font-size: 17px;
	z-index: 5;
	text-align: left;
	box-shadow: 1px 1px 5px #555;
}

.clickEdit {
	border: 0;
	background: white;
	overflow: hidden;
	font-family: serif;
	z-index: 100;
}

.editing {
	opacity: 0;
}

.en.editing:hover {
	background: white;
}

.clear {
	clear: both;
}

.hidden {
	display: none !important;
}

.modal {
	display: none;
   	position: absolute;
   	text-align: center;
   	padding: 10px;
	border-radius: 10px;
	z-index: 100;
	overflow: hidden;
	line-height: 1.2;
	box-shadow: 2px 2px 12px #333333;

	/* SVG fallback(Opera 11.10-, IE9) */
	background: url(data:image/svg+xml;base64,PHN2ZyB4bWxucz0iaHR0cDovL3d3dy53My5vcmcvMjAwMC9zdmciPjxkZWZzPjxsaW5lYXJHcmFkaWVudCBpZD0iZ3JhZGllbnQiIHgxPSIwJSIgeTE9IjAlIiB4Mj0iMCUiIHkyPSIxMDAlIj48c3RvcCBvZmZzZXQ9IjAlIiBzdHlsZT0ic3RvcC1jb2xvcjpyZ2JhKDI1NCwyNTQsMjU0LDEpOyIgLz48c3RvcCBvZmZzZXQ9IjEwMCUiIHN0eWxlPSJzdG9wLWNvbG9yOnJnYmEoMjMzLDIzMywyMzMsMSk7IiAvPjwvbGluZWFyR3JhZGllbnQ+PC9kZWZzPjxyZWN0IGZpbGw9InVybCgjZ3JhZGllbnQpIiBoZWlnaHQ9IjEwMCUiIHdpZHRoPSIxMDAlIiAvPjwvc3ZnPg==);

	/* Opera 11.10+ */
	background: -o-linear-gradient(top, rgba(254,254,254,1), rgba(233,233,233,1));

	/* Firefox 3.6+ */
	background: -moz-linear-gradient(top, rgba(254,254,254,1), rgba(233,233,233,1));

	/* Chrome 7+ & Safari 5.03+ */
	background: -webkit-gradient(linear, left top, left bottom, color-stop(0, rgba(254,254,254,1)), color-stop(1, rgba(233,233,233,1)));

	/* IE5.5 - IE7 */
	filter: progid:DXImageTransform.Microsoft.Gradient(GradientType=0,StartColorStr=#FFFEFEFE,EndColorStr=#FFE9E9E9);

	/* IE8 */
	-ms-filter: "progid:DXImageTransform.Microsoft.Gradient(GradientType=0,StartColorStr=#FFFEFEFE,EndColorStr=#FFE9E9E9)"

}

#contributePrompt {
	position: fixed;
	width: 500px;
	padding: 20px 20px 5px 20px;
	font-size: 18px;
}

@media (max-width: 550px) {
	#contributePrompt {
		width: 90%;
	}
}

#contributePrompt h2 {
	margin-bottom: 6px;
}

#contributePrompt p {
	text-align: left;
	font-size: 18px;
}

#contributePrompt .actions {
	margin: 28px 0;
}

#contributePrompt .actions .actionOption {
	display: inline-block;
	text-align: center;
	width: 300px;
}

#contributePrompt .actions .actionOption .btn {
	font-weight: bold;
	font-size: 18px;
}

#contributePrompt #or {
	font-style: italic;
	margin: 6px 0;
}

#contributePrompt #dontShow {
	font-size: 14px;
	margin-top: 6px;
}

#contributePrompt input {
	height: 14px;
	margin: 0 4px 0 0;
}

#editVideo {
	position: absolute;
	display: none;
	z-index: 20;
}

#editVideo .btn.close {
	display: inline-block;
	text-align: center;
}

a {
	color: #08C;
	text-decoration: none;
}
a:hover {
  color: #005580;
  text-decoration: underline;
}
a:focus {
  outline: thin dotted #333;
  outline: 5px auto -webkit-focus-ring-color;
  outline-offset: -2px;
}
a:hover,
a:active {
  outline: 0;
}


/* Twitter Bootstrap Forms */

button,
input,
select,
textarea {
  margin: 0;
  font-size: 100%;
  vertical-align: middle;
}
label,
input,
button,
select,
textarea {
  font-size: 13px;
  font-weight: normal;
  line-height: 18px;
}
button,
input {
  *overflow: visible;
  line-height: normal;
}
button::-moz-focus-inner,
input::-moz-focus-inner {
  padding: 0;
  border: 0;
}
button,
input[type="button"],
input[type="reset"],
input[type="submit"] {
  cursor: pointer;
  -webkit-appearance: button;
}
input[type="search"] {
  -webkit-appearance: textfield;
  -webkit-box-sizing: content-box;
  -moz-box-sizing: content-box;
  box-sizing: content-box;
}
input[type="search"]::-webkit-search-decoration,
input[type="search"]::-webkit-search-cancel-button {
  -webkit-appearance: none;
}
textarea {
  overflow: auto;
  vertical-align: top;
}
input,
textarea,
select
{
  display: inline-block;
  height: 18px;
  padding: 4px;
  margin-bottom: 9px;
  font-size: 13px;
  line-height: 18px;
  border: 1px solid #cccccc;
  -webkit-border-radius: 3px;
  -moz-border-radius: 3px;
  border-radius: 3px;
}
input,
textarea {
  -webkit-box-shadow: inset 0 1px 1px rgba(0, 0, 0, 0.075);
  -moz-box-shadow: inset 0 1px 1px rgba(0, 0, 0, 0.075);
  box-shadow: inset 0 1px 1px rgba(0, 0, 0, 0.075);
  -webkit-transition: border linear 0.2s, box-shadow linear 0.2s;
  -moz-transition: border linear 0.2s, box-shadow linear 0.2s;
  -ms-transition: border linear 0.2s, box-shadow linear 0.2s;
  -o-transition: border linear 0.2s, box-shadow linear 0.2s;
  transition: border linear 0.2s, box-shadow linear 0.2s;
}
input:focus,
textarea:focus {
  border-color: rgba(82, 168, 236, 0.8);
  -webkit-box-shadow: inset 0 1px 1px rgba(0, 0, 0, 0.075), 0 0 8px rgba(82, 168, 236, 0.6);
  -moz-box-shadow: inset 0 1px 1px rgba(0, 0, 0, 0.075), 0 0 8px rgba(82, 168, 236, 0.6);
  box-shadow: inset 0 1px 1px rgba(0, 0, 0, 0.075), 0 0 8px rgba(82, 168, 236, 0.6);
  outline: 0;
  outline: thin dotted \9;
  /* IE6-9 */

}
input[type="file"]:focus,
input[type="radio"]:focus,
input[type="checkbox"]:focus,
select:focus {
  -webkit-box-shadow: none;
  -moz-box-shadow: none;
  box-shadow: none;
  outline: thin dotted #333;
  outline: 5px auto -webkit-focus-ring-color;
  outline-offset: -2px;
}

select,
input[type="file"] {
  height: 28px;
  /* In IE7, the height of the select element cannot be changed by height, only font-size */

  *margin-top: 4px;
  /* For IE7, add top margin to align select with labels */

  line-height: 28px;
}<|MERGE_RESOLUTION|>--- conflicted
+++ resolved
@@ -1240,16 +1240,12 @@
     transition: all 0.15s ease;
 }
 
-<<<<<<< HEAD
-
-=======
 .commentary.notransition {
 	-webkit-transition: none;
     -moz-transition: none;
     -o-transition: none;
     transition: none;
 }
->>>>>>> 070d8396
 
 .commentaryBox .commentary.expanded {
 	max-height: 9999px;
