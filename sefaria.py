# -*- coding: utf-8 -*-
#!/usr/bin/python2.6

import sys
import pymongo
import re 
import copy
from config import *
from datetime import datetime
import simplejson as json

connection = pymongo.Connection()
db = connection[SEFARIA_DB]

def getIndex(book=None):
	"""
	Return index information about 'book', but not the text. 
	
	If 'book' is absent return the set of known book titles.
	"""
	
	if not book: return db.index.distinct("titleVariants")
	

	book = (book[0].upper() + book[1:]).replace("_", " ")
	i = db.index.find_one({"titleVariants": book})
	
	if i:
		del i["_id"]
		return i
	

	# Try matching "Commentator on Text" e.g. "Rashi on Genesis"
	commentators = db.index.find({"categories.0": "Commentary"}).distinct("titleVariants")
	books = db.index.find({"categories.0": {"$ne": "Commentary"}}).distinct("titleVariants")

	commentatorsRe = "^(" + "|".join(commentators) + ") on (" + "|".join(books) +")$"
	match = re.match(commentatorsRe, book)
	if match:
		bookIndex = getIndex(match.group(2))
		i = {"title": match.group(1) + " on " + bookIndex["title"],
				 "categories": ["Commentary"], "_id": "goodbye"}
		i["sectionNames"] = bookIndex["sectionNames"]
		i["sectionNames"].append("Comment")		
		i["length"] = bookIndex["length"]
		return i		
	
	return {"error": "No book called '%s'." % book}


def textFromCur(ref, textCur, context):
	text = []
	for t in textCur:
		try:
			# these lines dive down into t until the
			# text is found
			result = t['chapter'][0]
<<<<<<< HEAD
			for i in ref['sections'][1:]:
=======
			if len(ref['sections']) < len(ref['sectionNames']) or context == 0:
				sections = ref['sections'][1:]
			else:
				sections = ref['sections'][1:-1]
			for i in sections:
>>>>>>> 0862c45d
				result = result[i - 1]
			text.append(result)
			ref["versionTitle"] = t.get("versionTitle") or ""
			ref["versionSource"] = t.get("versionSource") or ""
		except IndexError:
			# this happens when t doesn't have the text we're looking for
			pass
	if len(text) == 0:
		ref['text'] = []
<<<<<<< HEAD
	elif len(text) == 1 or isinstance(text[0], basestring):
		ref["text"] = text[0]
		if not context: # this means we're dealing with commentary
			ref['text'] = text[0]
		else:
			# tests are all passing, but this seems like it might
			# need to be generalized
			ref['text'] = t['chapter'][0]
=======
	elif len(text) == 1:
		ref['text'] = text[0]
>>>>>>> 0862c45d
	elif len(text) > 1:
		# these two lines merge multiple lists into
		# one list that has the minimum number of gaps.
		# e.g. [["a", ""], ["", "b", "c"]] becomes ["a", "b", "c"]
		merged = map(None, *text)
		text = map(max, merged)
		ref['text'] = text
	return ref


def getText(ref, context=1, commentary=True):
	
	r = parseRef(ref)
	if "error" in r:
		return r
		
	# search for the book - TODO: look for a stored default version
	# TODO  merge with below code for hebrew

	skip = r["sections"][0] - 1
	limit = 1
	textCur = db.texts.find({"title": r["book"], "language": "en"}, {"chapter": {"$slice": [skip, limit]}})
	
	r = textFromCur(r, textCur, context)
	
	# check for Hebrew - TODO: look for a stored default version
	heCur = db.texts.find({"title": r["book"], "language": "he"}, {"chapter": {"$slice": [skip,limit]}})

	if not heCur:
		r["he"] = []
	else:
		he = []
		for h in heCur:
			if h["chapter"] == []: continue
			sub = h["chapter"][0]
			hasIt = True
			for i in range(1, len(r["sections"]) - context):
				if len(sub) < r["sections"][i]: 
					hasIt = False
					break
				sub = sub[r["sections"][i]-1]
			if not hasIt: continue
			if sub == "" or sub == []: continue
			he = sub
			r["heVersionTitle"] = h.get("versionTitle") or ""
			r["heVersionSource"] = h.get("versionSource") or ""
			break	
			
		r["he"] = he

	
	if r["type"] == "Talmud":
		chapter = r["sections"][0] + 1
		r["chapter"] = str(chapter / 2) + "b" if (chapter % 2) else str((chapter+1) / 2) + "a"
		r["title"] = r["book"] + " " + r["chapter"]		
	elif r["type"] == "Commentary":
		d = len(r["sections"]) if len(r["sections"]) < 2 else 2
		r["title"] = r["book"] + " " + ":".join(["%s" % s for s in r["sections"][:d]])
		r["chapter"] = str(r["sections"][0])
	else:
		r["chapter"] = str(r["sections"][0])
		d = 1 if len(r["sections"]) == 1 else -1
		r["title"] = r["book"] + " " + ":".join(["%s" % s for s in r["sections"][:d]])

	
	if commentary:
		r["commentary"] = getLinks(r["book"] + "." + r["chapter"])
		
	return r


def getLinks(ref):
	
	links = []
	reRef = ref.replace(".", "[ .]")	 #hack to account for "." or " " between book and sections
	reRef = "^%s$|^%s\." % (reRef, reRef)
	linksCur = db.links.find({"refs": {"$regex": reRef}})
	# For all links that mention ref (in any position)
	for link in linksCur:
		# find the position of "anchor", the one we're getting links for
		pos = 0 if re.match(reRef, link["refs"][0]) else 1 
		com = {}
		
		anchorRef = parseRef(link["refs"][pos])
		if "error" in anchorRef:
			return "ERROR parsing %s: %s" % (link["refs"][pos], anchorRef["error"])
		
		
		linkRef = parseRef( link[ "refs" ][ ( pos + 1 ) % 2 ] )
		if "error" in linkRef:
			return "ERROR parsing %s: %s" % (link["refs"][(pos + 1) % 2], linkRef["error"])
		
		com["category"] = linkRef["type"]
		
		if com["category"] == "Commentary": # strip redundant verse ref for commentators 
			split = linkRef["book"].find(" on ")
			com["commentator"] = linkRef["book"][:split]
			com["category"] = com["commentator"]
		else:
			com["commentator"] = linkRef["book"]
		
		
		com["ref"] = linkRef["ref"]
		com["anchorRef"] = "%s %d" % (anchorRef["book"], anchorRef["sections"][0])
		com["anchorVerse"] = anchorRef["sections"][1]	 
		com["anchorText"] = link["anchorText"]
		
		text = getText(linkRef["ref"], context=0, commentary=False)
		com["text"] = text["text"] if text["text"] else ""
		com["he"] = text["he"] if text["he"] else ""
		
		links.append(com)		



	commentary = db.commentary.find({"ref": ref}).sort([["_id", -1]])
	for c in commentary:
		com = {}
		com["commentator"] = com["category"] = c["commentator"]
		com["anchorRef"] = c["ref"]
		com["id"] = c["id"]
		com["anchorVerse"] = c["refVerse"]
		com["source"] = ""
		if "source" in c: com["source"] = c["source"] 
		if "anchorText" in c: com["anchorText"] = c["anchorText"]
		com["text"] = c["text"]
		links.append(com)		
	return links


	
def parseRef(ref):
	"""
	Take a string reference (e.g. Job.2:3-3:1) and return a parsed dictionary of its fields
	
	Returns:
		* ref - the original string reference
		* book - a string name of the text
		* sectionNames - an array of strings naming the kinds of sections in this text (Chapter, Verse)
		* sections - an array of ints giving the requested sections numbers
		* toSections - an array of ints giving the requested sections at the end of a range
		* next, prev - an dictionary with the ref and labels for the next and previous sections
		* categories - an array of categories for this text
		* type - the highest level category for this text 
	"""
	
	pRef = {"ref": ref}
	
	# Split into range start and range end (if any)
	ref = ref.decode('utf-8').replace(u"–", "-")
	toSplit = ref.split("-")
	if len(toSplit) > 2:
		pRef["error"] = "Couldn't understand ref (too many -'s)"
		return pRef
	
	# Get book	
	base = toSplit[0]
	bcv = base.split(".")
	# Normalize Book
	pRef["book"] = bcv[0].replace("_", " ")
	
	# handle space between book and sections (Genesis 4:5) as well as . (Genesis.4.3)
	if re.match(r".+ \d+[ab]?", pRef["book"]):
		p = pRef["book"].rfind(" ")
		bcv.insert(1, pRef["book"][p+1:])
		pRef["book"] = pRef["book"][:p]
	
	pRef["book"] = pRef["book"][0].upper() + pRef["book"][1:]
	
	# Try looking for a stored map (shorthand) 
	shorthand = db.index.find_one({"maps": {"$elemMatch": {"from": pRef["book"]}}})
	if shorthand:
		for i in range(len(shorthand["maps"])):
			if shorthand["maps"][i]["from"] == pRef["book"]:
				to = shorthand["maps"][i]["to"]
				return parseRef(ref.replace(pRef["book"], to))
	
	# Find index record or book
	index = getIndex(pRef["book"])
	
	pRef["book"] = index["title"]
	pRef["type"] = index["categories"][0]
	pRef["categories"] = index["categories"]
	pRef["sectionNames"] = index["sectionNames"]
	
	if index["categories"][0] == "Talmud":
		return subParseTalmud(pRef, index)
	
	# Parse section numbers
	pRef["sections"] = []
	# Book only
	if len(bcv) == 1:
		pRef["sections"].append(1)
	else:
		for i in range(1, len(bcv)):
			pRef["sections"].append(int(bcv[i]))

	pRef["toSections"] = pRef["sections"][:]

		
	# end of range (if any) - TODO - account for Gen 2-4
	if len(toSplit) > 1:
		cv = toSplit[1].split(".")
		if len(cv) == 1:
			pRef["toSections"][1] = int(cv[0])
		elif len(cv) == 2:
			pRef["toSections"] = [int(cv[0]), int(cv[1])]
	
		
	# give error if requested section is out of bounds
	if "length" in index and pRef["sections"][0] > index["length"]:
		return {"error": "%s only has %d chapters." % (pRef["book"], index["length"])}
	
	# add Next / Prev links - TODO goto next/prev book
	if "length" in index and pRef["sections"][0] < index["length"]:
		nextChap = str(pRef["sections"][0] + 1)
		pRef["next"] = {"ref": "%s %s" % (pRef["book"], nextChap), "label": "%s %s" % ("Chapter", nextChap)}
	if not pRef["sections"][0] == 1:
		prevChap = str(pRef["sections"][0] - 1)
		pRef["prev"] = {"ref": "%s %s" % (pRef["book"], prevChap), "label": "%s %s" % ("Chapter", prevChap)}	
	
	return pRef
	

def subParseTalmud(pRef, index):
	toSplit = pRef["ref"].split("-")
	
	bcv = toSplit[0].split(".")
	
	pRef["sections"] = []
	if len(bcv) == 1:
		pRef["sections"].append(3)
		pRef["next"] = {"ref": pRef["book"] + " 2b", "label": "Daf 2b"}
	else:
		daf = bcv[1]
		if not re.match("\d+[ab]", daf):
			pRef["error"] = "Couldn't understand Talmud Daf reference: %s" % daf
			return pRef
		amud = daf[-1]
		daf = int(daf[:-1])
		
		if daf > index["length"]:
			pRef["error"] = "%s only has %d dafs." % (pRef["book"], index["length"])
			return pRef
		
		chapter = daf * 2
		if amud == "a": chapter -= 1
		
		pRef["sections"] = pRef["toSections"] = [chapter]
		
		if pRef["sections"][0] < index["length"] * 2:
			nextDaf = (str(daf) + "b" if amud == "a" else str(daf+1) + "a")
			pRef["next"] = {"ref": "%s %s" % (pRef["book"], nextDaf), "label":  "%s %s" % ("Daf", nextDaf)}
		if pRef["sections"][0] > 3:
			prevDaf = (str(daf-1) + "b" if amud == "a" else str(daf) + "a")
			pRef["prev"] = {"ref": "%s %s" % (pRef["book"], prevDaf), "label":  "%s %s" % ("Daf", prevDaf)}
		
		
	return pRef

def saveText(ref, text):
	"""
	Save a version of a text named by ref
	
	j is a dict which must include attributes to be stored on the version doc, as well as the text itself
	
	returns saved JSON on ok or error
	"""
	
	# Validate Args
	pRef = parseRef(ref)
	if "error" in pRef:
		return pRef
	
	chapter = pRef["sections"][0]
	verse = pRef["sections"][1] if len(pRef["sections"]) > 1 else None
	subVerse = pRef["sections"][2] if len(pRef["sections"]) > 2 else None
	
	if not validateText(text):
		return {"error": "Text didn't pass validation."}
	

	# Check if we already have this	text
	existing = db.texts.find_one({"title": pRef["book"], "versionTitle": text["versionTitle"], "language": text["language"]})
	
	if existing:
		# Have this (book / version / language)
		# pad existing version if it has fewer chapters
		if len(existing["chapter"]) < chapter:
			for i in range(len(existing["chapter"]), chapter):
				existing["chapter"].append([])
	
		# Save at depth 2 (e.g. verse: Genesis 4.5, Mishan Avot 2.4, array of comentary eg. Rashi on Genesis 1.3)
		if len(pRef["sections"]) == 2:
			if isinstance(existing["chapter"][chapter-1], unicode):
				existing["chapter"][chapter-1] = [existing["chapter"][chapter-1]]
			for i in range(len(existing["chapter"][chapter-1]), verse):
				existing["chapter"][chapter-1].append("")
			existing["chapter"][chapter-1][verse-1] = text["text"]		
		
		# Save at depth 3 (e.g., a single Rashi Commentary: Rashi on Genesis 1.3.2) 
		elif len(pRef["sections"]) == 3:
		
			# if chapter is a str, make it an array
			if isinstance(existing["chapter"][chapter-1], str):
				existing["chapter"][chapter-1] = [existing["chapter"][chapter-1]]
			# pad chapters with empty arrays if needed
			for i in range(len(existing["chapter"][chapter-1]), verse):
				existing["chapter"][chapter-1].append([])
		
			# if verse is a str, make it an array
			if isinstance(existing["chapter"][chapter-1][verse-1], unicode):
				existing["chapter"][chapter-1][verse-1] = [existing["chapter"][chapter-1][verse-1]]
			# pad verse with empty arrays if needed
			for i in range(len(existing["chapter"][chapter-1][verse-1]), subVerse):
				existing["chapter"][chapter-1][verse-1].append([])
			
			existing["chapter"][chapter-1][verse-1][subVerse-1] = text["text"]
		# Save as is (e.g, a whole chapter posted to Genesis.4)
		else:
			existing["chapter"][chapter-1] = text["text"]
		
		db.texts.save(existing)
		
		del existing["_id"]
		return existing
	
	# New (book / version / language)
	else:
		text["title"] = pRef["book"]
		
		# add placeholders for preceding chapters
		text["chapter"] = []
		for i in range(chapter):
			text["chapter"].append([])
		
		# Save at depth 2 (e.g. verse: Genesis 4.5, Mishan Avot 2.4, array of comentary eg. Rashi on Genesis 1.3)
		if len(pRef["sections"]) == 2:
			chapterText = []
			for i in range(1, verse):
				chapterText.append("")
			chapterText.append(text["text"])
			text["chapter"][chapter-1] = chapterText
		
		# Save at depth 3 (e.g., a single Rashi Commentary: Rashi on Genesis 1.3.2) 
		elif len(pRef["sections"]) == 3:
			for i in range(verse):
				text["chapter"][chapter-1].append([])
			subChapter = []
			for i in range(1, subVerse):
				subChapter.append([])
			subChapter.append(text["text"])
			text["chapter"][chapter-1][verse-1] = subChapter
		
		# Save as is (e.g, a whole chapter posted to Genesis.4)
		else:	
			text["chapter"][chapter-1] = text["text"]
		
		del text["text"]
		db.texts.update({"title": pRef["book"], "versionTitle": text["versionTitle"], "language": text["language"]}, text, True, False)
		
		return text

	return {"error": "It didn't work."}

	
def validateText(text):
	"""
	validate a dictionary representing a text to be written to db.texts
	"""
	
	# Required Keys	
	for key in ("versionTitle", "language", "text"):
		if not key in text: 
			return False
	
	# TODO Check text structure matches ref
	
	return True

def saveLink(link):
	"""
	Save a new link to the DB. link should have: 
		- refs - array of connected refs
		- type 
		- anchorText - relative to the first? 
	"""
	
	db.links.save(link)
	
	del link["_id"]
	return link


def saveIndex(index):
	"""
	Save an index record to the DB. 
	Index records contain metadata about texts, but not the text itself.
	"""
	existing = db.index.find_one({"title": index["title"]})
	
	if existing:
		index = dict(existing.items() + index.items())
	
	db.index.save(index)
	
	del index["_id"]
	return index
	
	
	
def makeTOC():
	talmud = db.index.find({"categories.0": "Talmud"}).sort("order.0")
	
	html = ""
	seder = ""
	
	for m in talmud:
		if not m["categories"][1] == seder:
			html += "</div><div class='sederBox'><span class='seder'>%s:</span> " % m["categories"][1]
			seder = m["categories"][1]
		html += "<span class='refLink'>%s</span>, " % m["title"]
		
	html = html[6:-2] + "</div>"
	
	f = open("talmudBox.html", "w")
	f.write(html)
	f.close()
	

def indexAll():
	from indextank.client import ApiClient
	import pprint
	api = ApiClient('http://:Yl82EKYAwbJGl1@p9e3.api.indextank.com')

	index = api.get_index('texts')
	
	textsCur = db.texts.find()
	
	for text in textsCur:
		docs = []
		print "Adding %s" % text["title"] + " / " + text["versionTitle"] + " / " + text["language"]
		about = getIndex(text["title"])
		for chapter in range(len(text["chapter"])):
			doc = copy.deepcopy(text)
			doc["text"] = doc["title"] + " " + str(chapter+1) + "\n" + doc["versionTitle"] +"\n" +  segArrayToStr(text["chapter"][chapter])
			doc["chapter"] = chapter+1
			doc["ref"] = doc["title"].replace(" ", "_") + "." + str(chapter+1) # TODO Handle Talmud
			del doc["chapter"]
			del doc["_id"]
			if "revisionNum" in doc: del doc["revisionNum"]
			if "revisionDate" in doc: del doc["revisionDate"] 
			
			if not "error" in about:
				categories = {"type": about["categories"][0],
					"book": about["title"]}
				
				if len(about["categories"]) > 1: categories["type2"] = about["categories"][1]
				
				variables = {0: about["totalOrder"] + (float(chapter) / 1000)}
			
			docid = doc["ref"] + " / " + doc["versionTitle"] +" / " + doc["language"]
			docs.append({"docid": docid, "fields": doc, "categories": categories, "variables": variables})
		
		index.add_documents(docs)
		print "Ok."

def segArrayToStr(arr):
	string = ""
	for i in range(len(arr)):
		if type(arr[i]) == unicode: string += "  %s" % arr[i]
		elif type(arr[i]) == list: string += segArrayToStr(arr[i])
		else: return False
	return string
	<|MERGE_RESOLUTION|>--- conflicted
+++ resolved
@@ -55,15 +55,11 @@
 			# these lines dive down into t until the
 			# text is found
 			result = t['chapter'][0]
-<<<<<<< HEAD
-			for i in ref['sections'][1:]:
-=======
 			if len(ref['sections']) < len(ref['sectionNames']) or context == 0:
 				sections = ref['sections'][1:]
 			else:
 				sections = ref['sections'][1:-1]
 			for i in sections:
->>>>>>> 0862c45d
 				result = result[i - 1]
 			text.append(result)
 			ref["versionTitle"] = t.get("versionTitle") or ""
@@ -73,19 +69,8 @@
 			pass
 	if len(text) == 0:
 		ref['text'] = []
-<<<<<<< HEAD
-	elif len(text) == 1 or isinstance(text[0], basestring):
-		ref["text"] = text[0]
-		if not context: # this means we're dealing with commentary
-			ref['text'] = text[0]
-		else:
-			# tests are all passing, but this seems like it might
-			# need to be generalized
-			ref['text'] = t['chapter'][0]
-=======
 	elif len(text) == 1:
 		ref['text'] = text[0]
->>>>>>> 0862c45d
 	elif len(text) > 1:
 		# these two lines merge multiple lists into
 		# one list that has the minimum number of gaps.
