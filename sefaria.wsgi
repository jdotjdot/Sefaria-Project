--- conflicted
+++ resolved
@@ -71,13 +71,10 @@
 
 # -------------- CSS -----------------
 
-<<<<<<< HEAD
-=======
 @route("/css/:filename")	
 def serveCss(filename):
-	return static_file(filename, root=os.path.join(home_path, "css"), mimetype='text/css')
+	return static_file(filename, root=os.path.join(home_path, "webroot/css"), mimetype='text/css')
 
->>>>>>> 836de10a
 # -------------- API -----------------
 
 
@@ -138,10 +135,4 @@
 		return static_file(path, root='./webroot')
 	run(host='localhost', port=8080, reloader=True)
 else:
-<<<<<<< HEAD
-	@route("/css/:filename")	
-	def serveCss(filename):
-		return static_file(filename, root=home_path + "webroot/css/", mimetype='text/css')
-=======
->>>>>>> 836de10a
 	application = default_app()