import dateutil.parser
from datetime import datetime, timedelta
from pprint import pprint
from collections import defaultdict
from numbers import Number
from sets import Set
from random import choice

from django.template import Context, loader, RequestContext
from django.shortcuts import render_to_response, get_object_or_404, redirect
from django.http import HttpResponse, HttpResponseRedirect
from django.views.decorators.csrf import ensure_csrf_cookie, csrf_exempt, csrf_protect
from django.core.urlresolvers import reverse
from django.utils import simplejson as json
from django.contrib.auth.models import User

from sefaria.texts import *
from sefaria.util import *
from sefaria.workflows import next_text, next_translation
from sefaria.sheets import LISTED_SHEETS
import sefaria.locks


@ensure_csrf_cookie
def reader(request, ref, lang=None, version=None):
	
	# Redirect to standard URLs
	# Let unknown refs pass through 
	uref = url_ref(ref)
	if uref and ref != uref:
		url = "/" + uref
		if lang and version:
			url += "/%s/%s" % (lang, version)
		return redirect(url, permanent=True)

	# BANDAID - return the first section only of a spanning ref
	pRef = parse_ref(ref)
	if "error" not in pRef and is_spanning_ref(pRef):
		ref = split_spanning_ref(pRef)[0]
		url = "/" + ref
		if lang and version:
			url += "/%s/%s" % (lang, version)
		return redirect(url, permanent=True)

	version = version.replace("_", " ") if version else None
	text = get_text(ref, lang=lang, version=version)
	initJSON = json.dumps(text)
	lines = True if "error" in text or text["type"] not in ('Tanach', 'Talmud') or text["book"] == "Psalms" else False
	email = request.user.email if request.user.is_authenticated() else ""

	return render_to_response('reader.html', 
							 {'titlesJSON': json.dumps(get_text_titles()),
							 'text': text,
							 'initJSON': initJSON,
							 'lines': lines,
							 'page_title': norm_ref(ref) or "Unknown Text",
							 'toc': get_toc(),
							 'email': email}, 
							 RequestContext(request))


@ensure_csrf_cookie
def edit_text(request, ref=None, lang=None, version=None, new_name=None):
	"""
	Opens a view directly to adding, editing or translating a given text.
	"""
	if ref is not None:
		version = version.replace("_", " ") if version else None
		text = get_text(ref, lang=lang, version=version)
		text["mode"] = request.path.split("/")[1] 
		initJSON = json.dumps(text)
	else:
		new_name = new_name.replace("_", " ") if new_name else new_name
		initJSON = json.dumps({"mode": "add new", "title": new_name})

	titles = json.dumps(get_text_titles())
	page_title = "%s %s" % (text["mode"].capitalize(), ref) if ref else "Add a New Text" 
	email = request.user.email if request.user.is_authenticated() else ""


	return render_to_response('reader.html', 
							 {'titles': titles,
							 'initJSON': initJSON, 
							 'page_title': page_title,
							 'toc': get_toc(),
							 'titlesJSON': json.dumps(get_text_titles()),
							 'email': email}, 
							 RequestContext(request))

@ensure_csrf_cookie
def texts_list(request):
	return render_to_response('texts.html', 
							 { 'toc': get_toc(),
							 'titlesJSON': json.dumps(get_text_titles()),
							 }, 
							 RequestContext(request))


def search(request):
	return render_to_response('search.html',
							 { 
							 	'toc': get_toc(),
							    'titlesJSON': json.dumps(get_text_titles()),
							 }, 
							 RequestContext(request))


@csrf_exempt
def texts_api(request, ref, lang=None, version=None):
	if request.method == "GET":
		cb = request.GET.get("callback", None)
		context = int(request.GET.get("context", 1))
		commentary = bool(int(request.GET.get("commentary", True)))

		version = version.replace("_", " ") if version else None
		return jsonResponse(get_text(ref, version=version, lang=lang, commentary=commentary, context=context), cb)

	if request.method == "POST":
		j = request.POST.get("json")
		if not j:
<<<<<<< HEAD
			return jsonResponse({"error": "Missing 'json' parameter in tpost data."})
=======
			return jsonResponse({"error": "Missing 'json' parameter in post data."})
>>>>>>> ac134ae8
		if not request.user.is_authenticated():
			key = request.POST.get("apikey")
			if not key:
				return jsonResponse({"error": "You must be logged in or use an API key to save texts."})
			apikey = db.apikeys.find_one({"key": key})
			if not apikey:
				return jsonResponse({"error": "Unrecognized API key."})
			response = save_text(ref, json.loads(j), apikey["uid"], method="API")
			return jsonResponse(response)
		else:
			@csrf_protect
			def protected_post(request):
				response = save_text(ref, json.loads(j), request.user.id)
				return jsonResponse(response)
			return protected_post(request)

	return jsonResponse({"error": "Unsuported HTTP method."})


def table_of_contents_api(request):
	return jsonResponse(get_toc_dict())


def table_of_contents_list_api(reuquest):
	return jsonResponse(get_toc())


def text_titles_api(request):
	return jsonResponse({"books": get_text_titles()})

@csrf_exempt
def index_api(request, title):
	if request.method == "GET":
		i = get_index(title)
		return jsonResponse(i)
	
	if request.method == "POST":
		j = json.loads(request.POST.get("json"))
		if not j:
			return jsonResponse({"error": "Missing 'json' parameter in post data."})
		j["title"] = title.replace("_", " ")	
		if not request.user.is_authenticated():
			key = request.POST.get("apikey")
			if not key:
				return jsonResponse({"error": "You must be logged in or use an API key to save texts."})
			apikey = db.apikeys.find_one({"key": key})
			if not apikey:
				return jsonResponse({"error": "Unrecognized API key."})
			return jsonResponse(save_index(j, apikey["uid"], method="API"))
		else:
			@csrf_protect
			def protected_index_post(request):
				return jsonResponse(save_index(j, request.user.id))
			return protected_index_post(request)

	return jsonResponse({"error": "Unsuported HTTP method."})


def counts_api(request, title):
	if request.method == "GET":
		return jsonResponse(get_counts(title))
	else:
		return jsonResponse({"error": "Unsuported HTTP method."})


def links_api(request, link_id=None):
	if not request.user.is_authenticated():
		return jsonResponse({"error": "You must be logged in to add, edit or delete links."})
	
	if request.method == "POST":
		j = request.POST.get("json")
		if not j:
			return jsonResponse({"error": "No post JSON."})
		j = json.loads(j)
		if "type" in j and j["type"] == "note":
			return jsonResponse(save_note(j, request.user.id))
		else:
			return jsonResponse(save_link(j, request.user.id))
	
	if request.method == "DELETE":
		if not link_id:
			return jsonResponse({"error": "No link id given for deletion."})

		return jsonResponse(delete_link(link_id, request.user.id))

	return jsonResponse({"error": "Unsuported HTTP method."})


def notes_api(request, note_id):
	if request.method == "DELETE":
		if not request.user.is_authenticated():
			return jsonResponse({"error": "You must be logged in to delete notes."})
		return jsonResponse(delete_note(note_id, request.user.id))

	return jsonResponse({"error": "Unsuported HTTP method."})


def versions_api(request, ref):
	pRef = parse_ref(ref)
	if "error" in pRef:
		return jsonResponse(pRef)
	versions = db.texts.find({"title": pRef["book"]})
	results = []
	for v in versions:
		results.append({ 
				"title": v["versionTitle"],
				"source": v["versionSource"],
				"langauge": v["language"]
			})

	return jsonResponse(results)


def set_lock_api(request, ref, lang, version):
	user = request.user.id if request.user.is_authenticated() else 0
	sefaria.locks.set_lock(norm_ref(ref), lang, version.replace("_", " "), user)
	return jsonResponse({"status": "ok"})


def release_lock_api(request, ref, lang, version):
	sefaria.locks.release_lock(norm_ref(ref), lang, version.replace("_", " "))
	return jsonResponse({"status": "ok"})


def check_lock_api(request, ref, lang, version):
	locked = sefaria.locks.check_lock(norm_ref(ref), lang, version.replace("_", " "))
	return jsonResponse({"locked": locked})


def texts_history_api(request, ref, lang=None, version=None):
	if request.method != "GET":
		return jsonResponse({"error": "Unsuported HTTP method."})

	ref = norm_ref(ref)
	refRe = '^%s$|^%s:' % (ref, ref) 
	if lang and version:
		query = {"ref": {"$regex": refRe }, "language": lang, "version": version.replace("_", " ")}
	else:
		query = {"ref": {"$regex": refRe }}
	history = db.history.find(query)

	summary = {"copiers": Set(), "translators": Set(), "editors": Set() }

	for act in history:
		if act["rev_type"].startswith("edit"):
			summary["editors"].update([act["user"]])
		elif act["version"] == "Sefaria Community Translation":
			summary["translators"].update([act["user"]])
		else:
			summary["copiers"].update([act["user"]])

	summary["editors"].difference_update(summary["copiers"])
	summary["editors"].difference_update(summary["translators"])

	for group in summary:
		uids = list(summary[group])
		names = []
		for uid in uids:
			try:
				user = User.objects.get(id=uid)
				name = "%s %s" % (user.first_name, user.last_name)
				link = user_link(uid)
			except User.DoesNotExist:
				name = "Someone"
				link = user_link(-1)
			u = {
				'name': name,
				'link': link
			}
			names.append(u)
		summary[group] = names

	return jsonResponse(summary)


def global_activity(request, page=1):
	"""
	Recent Activity page listing all recent actions and contributor leaderboards.
	"""
	page = int(page)

	if "api" in request.GET:
		q = {}
	else:
		q = {"method": {"$ne": "API"}}

	activity = get_activity(query=q, page_size=100, page=page)

	next_page = page + 1 if len(activity) else 0
	next_page = "/activity/%d" % next_page if next_page else 0

	email = request.user.email if request.user.is_authenticated() else False
	return render_to_response('activity.html', 
							 {'activity': activity,
								'leaders': top_contributors(),
								'leaders30': top_contributors(30),
								'leaders7': top_contributors(7),
								'leaders1': top_contributors(1),
								'email': email,
								'toc': get_toc(), 
								'titlesJSON': json.dumps(get_text_titles()),
								'next_page': next_page,
								}, 
							 RequestContext(request))


@ensure_csrf_cookie
def segment_history(request, ref, lang, version):
	"""
	View revision history for the text segment named by ref / lang / version. 
	"""
	nref = norm_ref(ref)
	if not nref:
		return HttpResponse("There was an error in your text reference: %s" % parse_ref(ref)["error"])
	else:
		ref = nref

	version = version.replace("_", " ")
	history = text_history(ref, version, lang)

	for i in range(len(history)):
		uid = history[i]["user"]
		if isinstance(uid, Number):
			user = User.objects.get(id=uid)
			history[i]["firstname"] = user.first_name
		else:
			# For reversions before history where user is 'Unknown'
			history[i]["firstname"] = uid

	url = "%s/%s/%s" % (url_ref(ref), lang, version.replace(" ", "_"))	
	email = request.user.email if request.user.is_authenticated() else False
	return render_to_response('activity.html', 
							 {'activity': history,
							  "single": True, "ref": ref, "lang": lang, "version": version,
							 'url': url,
							 'email': email,
							 'toc': get_toc(),
							 'titlesJSON': json.dumps(get_text_titles()),
							 }, 
							 RequestContext(request))


def revert_api(request, ref, lang, version, revision):
	if not request.user.is_authenticated():
		return jsonResponse({"error": "You must be logged in to revert changes."})

	if request.method != "POST":
		return jsonResponse({"error": "Unsupported HTTP method."})

	revision = int(revision)
	version = version.replace("_", " ")
	ref = norm_ref(ref)
	if not ref:
		# pass along the error message if norm_ref failed
		return jsonResponse(parse_ref(ref))

	text = {
		"versionTitle": version,
		"language": lang,
		"text": text_at_revision(ref, version, lang, revision)
	}

	return jsonResponse(save_text(ref, text, request.user.id, type="revert text"))


@ensure_csrf_cookie
def user_profile(request, username, page=1):
	user = get_object_or_404(User, username=username)	
	profile = db.profiles.find_one({"id": user.id})
	if not profile:
		profile = {
			"position": "",
			"organizaion": "",
			"bio": "",
		}

	page_size = 100
	page = int(page) if page else 1
	activity = list(db.history.find({"user": user.id}).sort([['revision', -1]]).skip((page-1)*page_size).limit(page_size))
	for i in range(len(activity)):
		a = activity[i]
		if a["rev_type"].endswith("text"):
			a["text"] = text_at_revision(a["ref"], a["version"], a["language"], a["revision"])
			a["history_url"] = "/activity/%s/%s/%s" % (url_ref(a["ref"]), a["language"], a["version"].replace(" ", "_"))

	contributed = activity[0]["date"] if activity else None 
	score = db.leaders_alltime.find_one({"_id": user.id})
	score = int(score["count"]) if score else 0
	sheets = db.sheets.find({"owner": user.id, "status": {"$in": LISTED_SHEETS }})

	next_page = page + 1 if len(activity) else 0
	next_page = "/contributors/%s/%d" % (username, next_page) if next_page else 0

	return render_to_response('profile.html', 
							 {'profile': user,
							 	'extended_profile': profile,
								'activity': activity,
								'sheets': sheets,
								'joined': user.date_joined,
								'contributed': contributed,
								'score': score,
								'next_page': next_page,
								"single": False,
								'toc': get_toc(),
								'titlesJSON': json.dumps(get_text_titles()),
							  }, 
							 RequestContext(request))

def profile_api(request):
	if not request.user.is_authenticated():
		return jsonResponse({"error": "You must be logged in to update your profile."})

	if request.method == "POST":

		profile = request.POST.get("json")
		if not profile:
			return jsonResponse({"error": "No post JSON."})
		profile = json.loads(profile)

		profile["id"] = request.user.id

		db.profiles.update({"id": request.user.id}, profile, upsert=True)

		return jsonResponse({"status": "ok"})


	return jsonResponse({"error": "Unsupported HTTP method."})


@ensure_csrf_cookie
def splash(request):

	def daf_yomi(date):
		date_str = date.strftime(" %m/ %d/%Y").replace(" 0", "").replace(" ", "")
		daf = db.dafyomi.find_one({"date": date_str})
		yom = {
			"name": daf["daf"],
			"url": url_ref(daf["daf"] + "a")
		}
		return yom

	#daf_today = daf_yomi(datetime.now())
	#daf_tomorrow = daf_yomi(datetime.now() + timedelta(1))

	connected_texts = db.texts_by_multiplied_connections.find().sort("count", -1).limit(9)
	connected_texts = [t["_id"] for t in connected_texts ]
	active_texts = db.texts_by_activity_7.find().sort("value", -1).limit(9)
	active_texts = [t["_id"] for t in active_texts]

	metrics = db.metrics.find().sort("timestamp", -1).limit(1)[0]

	headlines = [
				"Sefaria is creating a new home for the <nobr>Jewish canon online.</nobr>",
				"Sefaria is a <nobr>Living Library</nobr> of <nobr>Jewish Texts.</nobr>",
				"Welcome to Open Source Jewish Texts."
				]

	return render_to_response('static/splash.html',
							 {"titlesJSON": json.dumps(get_text_titles()),
							  "connected_texts": connected_texts,
							  "active_texts": active_texts,
							  "metrics": metrics,
							  "headlines": headlines,
							 #"daf_today": daf_today,
							 #"daf_tomorrow": daf_tomorrow,
							  'toc': get_toc(),},
							  RequestContext(request))


@ensure_csrf_cookie
def mishna_campaign(request):

	# normalize URL
	if request.path != "/translate/Mishnah":
		return redirect("/translate/Mishnah", permanent=True)

	# expire old locks
	sefaria.locks.expire_locks()

	if "random" in request.GET:
		# choose a random Mishnah
		ref = {"error": "haven't chosen yet"}
		while "error" in ref:
			mishnas = db.index.find({"categories.0": "Mishna"}).distinct("title")
			mishna = choice(mishnas)
			ref = next_translation(mishna)
			next = mishna

	elif "text" in request.GET:
		# choose the next text requested in URL
		text = norm_ref(request.GET["text"])
		next = text
		if get_percent_available(text) == 100:
			return HttpResponse("%s is complete! Work on <a href='/translate/Mishnah'>another Mishnah</a>.")
		ref = next_translation(text)
		if "error" in ref:
			return HttpResponse("All remainging Mishnahs in %s are being worked on by other contributors. Work on <a href='/translate/Mishnah'>another Mishnah</a> for now.")

	else:
		# choose the next Mishnah in order
		skip = 0
		ref = {"error": "haven't chosen yet"}
		while "error" in ref:
			text = next_text("Mishna", skip=skip)
			ref = next_translation(text)
			skip += 1
		next = None
	
	# get the assigned text
	assigned = get_text(ref, context=0, commentary=False)
	
	# get percentage and remaining counts
	percent = {
		"text":  get_percent_available(assigned["book"]),
		"order": get_percent_available(assigned["categories"]),
		"total": get_percent_available(assigned["categories"][0]),
	}
	remaining = {
		"text":  get_remaining_translation_count(assigned["book"], unit="Mishna"),
		"order": get_remaining_translation_count(assigned["categories"], unit="Mishna"),
		"total": get_remaining_translation_count(assigned["categories"][0], unit="Mishna"),
	}

	# Put a lock on this assignment
	user = request.user.id if request.user.is_authenticated() else 0
	sefaria.locks.set_lock(ref, "en", "Sefaria Community Translation", user)

	return render_to_response('translate_campaign.html', 
									{"title": "Help Create a Free English Mishnah",
									"assigned_ref": ref,
									"assigned_ref_url": url_ref(ref),
									"assigned_text": assigned["he"],
									"assigned": assigned,
									"remaining": remaining,
									"percent": percent,
									"thanks": "thank" in request.GET,
									"next_text": next,
									'toc': get_toc(),
									"titlesJSON": json.dumps(get_text_titles()),
									},
									RequestContext(request))


def serve_static(request, page):
	return render_to_response('static/%s.html' % page, {'toc': get_toc(), "titlesJSON": json.dumps(get_text_titles()), }, RequestContext(request))


def coming_soon(request, page):
	return render_to_response('static/placeholder.html',  {'toc': get_toc(), "titlesJSON": json.dumps(get_text_titles()),}, RequestContext(request))

<|MERGE_RESOLUTION|>--- conflicted
+++ resolved
@@ -118,11 +118,7 @@
 	if request.method == "POST":
 		j = request.POST.get("json")
 		if not j:
-<<<<<<< HEAD
-			return jsonResponse({"error": "Missing 'json' parameter in tpost data."})
-=======
 			return jsonResponse({"error": "Missing 'json' parameter in post data."})
->>>>>>> ac134ae8
 		if not request.user.is_authenticated():
 			key = request.POST.get("apikey")
 			if not key:
